--- conflicted
+++ resolved
@@ -37,14 +37,11 @@
     private static final long RAND_SEED3 = 412316451315451545L;
     private static final long RAND_SEED4 = 2345613216796312185L;
 
-    public static final int NB_WARMUPS = 3;
+    public static final int NB_WARMUPS = 2;
 
     public static final int NB_WARMUPS_ITERATION_BENCH = 20;
-<<<<<<< HEAD
-=======
 
     private static final int COUNT_ITERATION = (int) 5e6;
->>>>>>> e2ec0243
 
     public Random prng = new XorShiftRandom();
 
@@ -1086,19 +1083,11 @@
                 nbWarmups, getKind, 48, HASH_QUALITY.AWFUL);
         System.gc();
 
-<<<<<<< HEAD
-        runMapAsciiStringObjectLong("ObjectLongOpenHashMap with strategy",
-                ObjectLongOpenHashMap.<ComparableAsciiString> newInstance(HppcMapSyntheticBench.COUNT_BIG_OBJECTS, ObjectLongOpenHashMap.DEFAULT_LOAD_FACTOR,
-                        ASCIISTRING_TRIVIAL_STRATEGY),
-                        HppcMapSyntheticBench.COUNT_BIG_OBJECTS, ObjectLongOpenHashMap.DEFAULT_LOAD_FACTOR,
-                        nbWarmups, getKind, 48, HASH_QUALITY.AWFUL);
-=======
         runMapAsciiStringObjectLong("ObjectLongOpenCustomHashMap with strategy",
                 ObjectLongOpenCustomHashMap.<ComparableAsciiString> newInstance(HppcMapSyntheticBench.COUNT_BIG_OBJECTS, ObjectLongOpenHashMap.DEFAULT_LOAD_FACTOR,
                         ASCIISTRING_TRIVIAL_STRATEGY),
                 HppcMapSyntheticBench.COUNT_BIG_OBJECTS, ObjectLongOpenHashMap.DEFAULT_LOAD_FACTOR,
                 nbWarmups, getKind, 48, HASH_QUALITY.AWFUL);
->>>>>>> e2ec0243
         System.gc();
 
         //72 byte objects
@@ -1120,19 +1109,11 @@
                 nbWarmups, getKind, 72, HASH_QUALITY.AWFUL);
         System.gc();
 
-<<<<<<< HEAD
-        runMapAsciiStringObjectLong("ObjectLongOpenHashMap with strategy",
-                ObjectLongOpenHashMap.<ComparableAsciiString> newInstance(HppcMapSyntheticBench.COUNT_BIG_OBJECTS, ObjectLongOpenHashMap.DEFAULT_LOAD_FACTOR,
-                        ASCIISTRING_TRIVIAL_STRATEGY),
-                        HppcMapSyntheticBench.COUNT_BIG_OBJECTS, ObjectLongOpenHashMap.DEFAULT_LOAD_FACTOR,
-                        nbWarmups, getKind, 72, HASH_QUALITY.AWFUL);
-=======
         runMapAsciiStringObjectLong("ObjectLongOpenCustomHashMap with strategy",
                 ObjectLongOpenCustomHashMap.<ComparableAsciiString> newInstance(HppcMapSyntheticBench.COUNT_BIG_OBJECTS, ObjectLongOpenHashMap.DEFAULT_LOAD_FACTOR,
                         ASCIISTRING_TRIVIAL_STRATEGY),
                 HppcMapSyntheticBench.COUNT_BIG_OBJECTS, ObjectLongOpenHashMap.DEFAULT_LOAD_FACTOR,
                 nbWarmups, getKind, 72, HASH_QUALITY.AWFUL);
->>>>>>> e2ec0243
         System.gc();
 
         //192 byte objects
@@ -1142,23 +1123,18 @@
                 nbWarmups, getKind, 192, HASH_QUALITY.NORMAL);
         System.gc();
 
-<<<<<<< HEAD
-=======
         runMapAsciiStringObjectLong("ObjectLongOpenHashMap",
                 ObjectLongOpenHashMap.<ComparableAsciiString> newInstance(HppcMapSyntheticBench.COUNT_BIG_OBJECTS, ObjectLongOpenHashMap.DEFAULT_LOAD_FACTOR),
                 HppcMapSyntheticBench.COUNT_BIG_OBJECTS, ObjectLongOpenHashMap.DEFAULT_LOAD_FACTOR,
                 nbWarmups, getKind, 192, HASH_QUALITY.BAD);
         System.gc();
 
->>>>>>> e2ec0243
         runMapAsciiStringObjectLong("ObjectLongOpenHashMap",
                 ObjectLongOpenHashMap.<ComparableAsciiString> newInstance(HppcMapSyntheticBench.COUNT_BIG_OBJECTS, ObjectLongOpenHashMap.DEFAULT_LOAD_FACTOR),
                 HppcMapSyntheticBench.COUNT_BIG_OBJECTS, ObjectLongOpenHashMap.DEFAULT_LOAD_FACTOR,
                 nbWarmups, getKind, 192, HASH_QUALITY.AWFUL);
         System.gc();
 
-<<<<<<< HEAD
-=======
         runMapAsciiStringObjectLong("ObjectLongOpenCustomHashMap with strategy",
                 ObjectLongOpenCustomHashMap.<ComparableAsciiString> newInstance(HppcMapSyntheticBench.COUNT_BIG_OBJECTS, ObjectLongOpenHashMap.DEFAULT_LOAD_FACTOR,
                         ASCIISTRING_TRIVIAL_STRATEGY),
@@ -1167,22 +1143,12 @@
         System.gc();
 
         //256 byte objects
->>>>>>> e2ec0243
         runMapAsciiStringObjectLong("ObjectLongOpenHashMap",
                 ObjectLongOpenHashMap.<ComparableAsciiString> newInstance(HppcMapSyntheticBench.COUNT_BIG_OBJECTS, ObjectLongOpenHashMap.DEFAULT_LOAD_FACTOR),
                 HppcMapSyntheticBench.COUNT_BIG_OBJECTS, ObjectLongOpenHashMap.DEFAULT_LOAD_FACTOR,
                 nbWarmups, getKind, 256, HASH_QUALITY.NORMAL);
         System.gc();
 
-<<<<<<< HEAD
-        runMapAsciiStringObjectLong("ObjectLongOpenHashMap with strategy",
-                ObjectLongOpenHashMap.<ComparableAsciiString> newInstance(HppcMapSyntheticBench.COUNT_BIG_OBJECTS, ObjectLongOpenHashMap.DEFAULT_LOAD_FACTOR,
-                        ASCIISTRING_TRIVIAL_STRATEGY),
-                        HppcMapSyntheticBench.COUNT_BIG_OBJECTS, ObjectLongOpenHashMap.DEFAULT_LOAD_FACTOR,
-                        nbWarmups, getKind, 192, HASH_QUALITY.AWFUL);
-        System.gc();
-
-=======
         runMapAsciiStringObjectLong("ObjectLongOpenHashMap",
                 ObjectLongOpenHashMap.<ComparableAsciiString> newInstance(HppcMapSyntheticBench.COUNT_BIG_OBJECTS, ObjectLongOpenHashMap.DEFAULT_LOAD_FACTOR),
                 HppcMapSyntheticBench.COUNT_BIG_OBJECTS, ObjectLongOpenHashMap.DEFAULT_LOAD_FACTOR,
@@ -1202,16 +1168,11 @@
                 nbWarmups, getKind, 256, HASH_QUALITY.AWFUL);
         System.gc();
 
->>>>>>> e2ec0243
     }
 
     public void runMapIterationBench() {
 
-<<<<<<< HEAD
-        runMapIterationBench("IntLongOpenHashMap", new IntLongOpenHashMap(HppcMapSyntheticBench.COUNT), HppcMapSyntheticBench.COUNT, IntLongOpenHashMap.DEFAULT_LOAD_FACTOR,
-=======
         runMapIterationBench("IntLongOpenHashMap", new IntLongOpenHashMap(HppcMapSyntheticBench.COUNT_ITERATION), HppcMapSyntheticBench.COUNT_ITERATION, IntLongOpenHashMap.DEFAULT_LOAD_FACTOR,
->>>>>>> e2ec0243
                 HppcMapSyntheticBench.NB_WARMUPS_ITERATION_BENCH);
         System.gc();
 
