--- conflicted
+++ resolved
@@ -2,10 +2,7 @@
 
 import com.carrotsearch.hppc.IntIntOpenCustomHashMap;
 import com.carrotsearch.hppc.IntIntOpenHashMap;
-<<<<<<< HEAD
-=======
 import com.carrotsearch.hppc.strategies.IntStandardHash;
->>>>>>> e2ec0243
 
 /**
  * 
@@ -20,8 +17,6 @@
             return new HppcMap(IntIntOpenHashMap.newInstance());
         }
 
-<<<<<<< HEAD
-=======
         @Override
         public MapImplementation<?> getInstance(final int size)
         {
@@ -29,7 +24,6 @@
         }
     },
 
->>>>>>> e2ec0243
     HPPC_NOPERTURBS
     {
         @Override
@@ -45,8 +39,6 @@
         }
     },
 
-<<<<<<< HEAD
-=======
     HPPC_STRATEGY
     {
         @Override
@@ -62,7 +54,6 @@
         }
     },
 
->>>>>>> e2ec0243
     FASTUTIL
     {
         @Override
