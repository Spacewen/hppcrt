--- conflicted
+++ resolved
@@ -55,11 +55,7 @@
         @Override
         public boolean equals(final KType o1, final KType o2) {
 
-<<<<<<< HEAD
-            return Intrinsics.equalsKType(cast(castType(o1) + KTypeCustomHashSetTest.STRIDE), cast(castType(o2)
-=======
             return Intrinsics.<KType> equals(cast(castType(o1) + KTypeCustomHashSetTest.STRIDE), cast(castType(o2)
->>>>>>> b891046a
                     + KTypeCustomHashSetTest.STRIDE));
         }
 
@@ -85,11 +81,7 @@
             final int mask = this.set.keys.length - 1;
 
             for (int i = 0; i < this.set.keys.length; i++) {
-<<<<<<< HEAD
-                if (!is_allocated(i, this.set.keys)) {
-=======
                 if (!is_allocated(i, Intrinsics.<KType[]> cast(this.set.keys))) {
->>>>>>> b891046a
                     //if not allocated, generic version if patched to null for GC sake
                     /*! #if ($TemplateOptions.KTypeGeneric) !*/
                     TestUtils.assertEquals2(this.keyE, this.set.keys[i]);
@@ -1153,11 +1145,7 @@
             @Override
             public boolean equals(final KType o1, final KType o2) {
 
-<<<<<<< HEAD
-                return Intrinsics.equalsKType(o1, o2);
-=======
                 return Intrinsics.<KType> equals(o1, o2);
->>>>>>> b891046a
             }
         }, TEST_SEED);
 
@@ -1189,11 +1177,7 @@
             @Override
             public boolean equals(final KType o1, final KType o2) {
 
-<<<<<<< HEAD
-                return Intrinsics.equalsKType(o1, o2);
-=======
                 return Intrinsics.<KType> equals(o1, o2);
->>>>>>> b891046a
             }
         }, TEST_SEED);
 
@@ -1214,11 +1198,7 @@
             @Override
             public boolean equals(final KType o1, final KType o2) {
 
-<<<<<<< HEAD
-                return Intrinsics.equalsKType(o1, o2);
-=======
                 return Intrinsics.<KType> equals(o1, o2);
->>>>>>> b891046a
             }
         }, TEST_SEED);
 
@@ -1420,10 +1400,6 @@
      */
     private boolean is_allocated(final int slot, final KType[] keys) {
 
-<<<<<<< HEAD
-        return !Intrinsics.isEmpty(keys[slot]);
-=======
         return !Intrinsics.<KType> isEmpty(keys[slot]);
->>>>>>> b891046a
     }
 }