--- conflicted
+++ resolved
@@ -1262,10 +1262,6 @@
 
     private boolean is_allocated(final int slot, final KType[] keys) {
 
-<<<<<<< HEAD
-        return !Intrinsics.isEmpty(keys[slot]);
-=======
         return !Intrinsics.<KType> isEmpty(keys[slot]);
->>>>>>> b891046a
     }
 }