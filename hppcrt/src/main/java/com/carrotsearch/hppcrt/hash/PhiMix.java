--- conflicted
+++ resolved
@@ -65,8 +65,6 @@
     }
 
     /**
-<<<<<<< HEAD
-=======
      * Mix an int perturbated by a seed.
      * 
      * @param k
@@ -83,7 +81,6 @@
     }
 
     /**
->>>>>>> b891046a
      * The inverse of {@link #mix32(int)}. This method is mainly useful to create
      * unit tests.
      * 
