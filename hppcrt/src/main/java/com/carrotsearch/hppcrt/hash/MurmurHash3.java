package com.carrotsearch.hppcrt.hash;

/**
 * Hash-mixing routines for primitive types. The implementation is based on the
 * finalization step from Austin Appleby's <code>MurmurHash3</code>. and David
 * Stafford variant 9 of 64bit mix function (MH3 finalization step, with
 * different shifts and constants)
 * 
 * @see "http://sites.google.com/site/murmurhash/"
 */
public final class MurmurHash3 
{
<<<<<<< HEAD
  /**
   * = hash((int)0)
   */
  public static final int HASH_0 = 0;

  /**
   * = hash((int)1)
   */
  public static final int HASH_1 = 1364076727;

  private static final int MUL1_INT = 0x85ebca6b;
  private static final int MUL2_INT = 0xc2b2ae35;

  private static final long MUL1_LONG = 0x4cd6944c5cc20b6dL;
  private static final long MUL2_LONG = 0xfc12c5b19d3259e9L;

  private MurmurHash3() {
    // no instances.
  }

  /**
   * Mix a 4-byte sequence (Java int), MH3's plain finalization step.
   */
  public static int mix32(int k) {

    k = (k ^ (k >>> 16)) * MurmurHash3.MUL1_INT;
    k = (k ^ (k >>> 13)) * MurmurHash3.MUL2_INT;

    return k ^ (k >>> 16);
  }

  /**
   * Mix an 8-byte sequence (Java long): Computes David Stafford variant 9 of
   * 64bit mix function (MH3 finalization step, with different shifts and
   * constants).
   * 
   * Variant 9 is picked because it contains two 32-bit shifts which could be
   * possibly optimized into better machine code.
   * 
   * @see "http://zimbry.blogspot.com/2011/09/better-bit-mixing-improving-on.html"
   */
  public static long mix64(long z) {

    z = (z ^ (z >>> 32)) * MurmurHash3.MUL1_LONG;
    z = (z ^ (z >>> 29)) * MurmurHash3.MUL2_LONG;
    return z ^ (z >>> 32);
  }

  /**
   * Mix an int perturbated by a seed.
   * 
   * @param k
   *          an integer.
   * @param seed
   *          a perturbation value
   * @return a int hash value obtained by mixing the bits of {@code lk}.
   */
  public static int mix(int k, final int seed) {

    k ^= seed;
    k = (k ^ (k >>> 16)) * MurmurHash3.MUL1_INT;
    k = (k ^ (k >>> 13)) * MurmurHash3.MUL2_INT;

    return k ^ (k >>> 16);
  }

  /**
   * Mix a long perturbated by a seed.
   * 
   * @param z
   *          a long integer.
   * @param seed
   *          a perturbation value
   * @return a int hash value obtained by mixing the bits of {@code z}.
   */
  public static int mix(long z, final int seed) {

    z ^= seed;
    z = (z ^ (z >>> 32)) * MurmurHash3.MUL1_LONG;
    z = (z ^ (z >>> 29)) * MurmurHash3.MUL2_LONG;

    return (int) (z ^ (z >>> 32));

  }

  /**
   * Mix a float perturbated by a seed.
   * 
   * @param x
   *          a float.
   * @param seed
   *          a perturbation value
   * @return a int hash value obtained by mixing the bits of {@code x}.
   */
  public static int mix(final float x, final int seed) {

    int k = Float.floatToIntBits(x);

    k ^= seed;
    k = (k ^ (k >>> 16)) * MurmurHash3.MUL1_INT;
    k = (k ^ (k >>> 13)) * MurmurHash3.MUL2_INT;

    return k ^ (k >>> 16);
  }

  /**
   * Mix a double perturbated by a seed.
   * 
   * @param x
   *          a double.
   * @param seed
   *          a perturbation value
   * @return a int hash value obtained by mixing the bits of {@code x}.
   */
  public static int mix(final double x, final int seed) {

    long z = Double.doubleToLongBits(x);

    z ^= seed;
    z = (z ^ (z >>> 32)) * MurmurHash3.MUL1_LONG;
    z = (z ^ (z >>> 29)) * MurmurHash3.MUL2_LONG;

    return (int) (z ^ (z >>> 32));
  }
=======
    /**
     * = hash((int)0)
     */
    public static final int HASH_0 = 0;

    /**
     * = hash((int)1)
     */
    public static final int HASH_1 = 1364076727;

    private static final int MUL1_INT = 0x85ebca6b;
    private static final int MUL2_INT = 0xc2b2ae35;

    private static final long MUL1_LONG = 0x4cd6944c5cc20b6dL;
    private static final long MUL2_LONG = 0xfc12c5b19d3259e9L;

    private MurmurHash3() {
        // no instances.
    }

    /**
     * Mix a 4-byte sequence (Java int), MH3's plain finalization step.
     */
    public static int mix32(int k) {

        k = (k ^ (k >>> 16)) * MurmurHash3.MUL1_INT;
        k = (k ^ (k >>> 13)) * MurmurHash3.MUL2_INT;

        return k ^ (k >>> 16);
    }

    /**
     * Mix an 8-byte sequence (Java long): Computes David Stafford variant 9 of
     * 64bit mix function (MH3 finalization step, with different shifts and
     * constants).
     * 
     * Variant 9 is picked because it contains two 32-bit shifts which could be
     * possibly optimized into better machine code.
     * 
     * @see "http://zimbry.blogspot.com/2011/09/better-bit-mixing-improving-on.html"
     */
    public static long mix64(long z) {

        z = (z ^ (z >>> 32)) * MurmurHash3.MUL1_LONG;
        z = (z ^ (z >>> 29)) * MurmurHash3.MUL2_LONG;
        return z ^ (z >>> 32);
    }

    /**
     * Mix an int perturbated by a seed.
     * 
     * @param k
     *          an integer.
     * @param seed
     *          a perturbation value
     * @return a int hash value obtained by mixing the bits of {@code k}.
     */
    public static int mix(int k, final int seed) {

        k ^= seed;
        k = (k ^ (k >>> 16)) * MurmurHash3.MUL1_INT;
        k = (k ^ (k >>> 13)) * MurmurHash3.MUL2_INT;

        return k ^ (k >>> 16);
    }

    /**
     * Mix a long perturbated by a seed.
     * 
     * @param z
     *          a long integer.
     * @param seed
     *          a perturbation value
     * @return a int hash value obtained by mixing the bits of {@code z}.
     */
    public static int mix(long z, final int seed) {

        z ^= seed;
        z = (z ^ (z >>> 32)) * MurmurHash3.MUL1_LONG;
        z = (z ^ (z >>> 29)) * MurmurHash3.MUL2_LONG;

        return (int) (z ^ (z >>> 32));

    }

    /**
     * Mix a float perturbated by a seed.
     * 
     * @param x
     *          a float.
     * @param seed
     *          a perturbation value
     * @return a int hash value obtained by mixing the bits of {@code x}.
     */
    public static int mix(final float x, final int seed) {

        int k = Float.floatToIntBits(x);

        k ^= seed;
        k = (k ^ (k >>> 16)) * MurmurHash3.MUL1_INT;
        k = (k ^ (k >>> 13)) * MurmurHash3.MUL2_INT;

        return k ^ (k >>> 16);
    }

    /**
     * Mix a double perturbated by a seed.
     * 
     * @param x
     *          a double.
     * @param seed
     *          a perturbation value
     * @return a int hash value obtained by mixing the bits of {@code x}.
     */
    public static int mix(final double x, final int seed) {

        long z = Double.doubleToLongBits(x);

        z ^= seed;
        z = (z ^ (z >>> 32)) * MurmurHash3.MUL1_LONG;
        z = (z ^ (z >>> 29)) * MurmurHash3.MUL2_LONG;

        return (int) (z ^ (z >>> 32));
    }
>>>>>>> b891046a

}
<|MERGE_RESOLUTION|>--- conflicted
+++ resolved
@@ -1,265 +1,138 @@
-package com.carrotsearch.hppcrt.hash;
-
-/**
- * Hash-mixing routines for primitive types. The implementation is based on the
- * finalization step from Austin Appleby's <code>MurmurHash3</code>. and David
- * Stafford variant 9 of 64bit mix function (MH3 finalization step, with
- * different shifts and constants)
- * 
- * @see "http://sites.google.com/site/murmurhash/"
- */
-public final class MurmurHash3 
-{
-<<<<<<< HEAD
-  /**
-   * = hash((int)0)
-   */
-  public static final int HASH_0 = 0;
-
-  /**
-   * = hash((int)1)
-   */
-  public static final int HASH_1 = 1364076727;
-
-  private static final int MUL1_INT = 0x85ebca6b;
-  private static final int MUL2_INT = 0xc2b2ae35;
-
-  private static final long MUL1_LONG = 0x4cd6944c5cc20b6dL;
-  private static final long MUL2_LONG = 0xfc12c5b19d3259e9L;
-
-  private MurmurHash3() {
-    // no instances.
-  }
-
-  /**
-   * Mix a 4-byte sequence (Java int), MH3's plain finalization step.
-   */
-  public static int mix32(int k) {
-
-    k = (k ^ (k >>> 16)) * MurmurHash3.MUL1_INT;
-    k = (k ^ (k >>> 13)) * MurmurHash3.MUL2_INT;
-
-    return k ^ (k >>> 16);
-  }
-
-  /**
-   * Mix an 8-byte sequence (Java long): Computes David Stafford variant 9 of
-   * 64bit mix function (MH3 finalization step, with different shifts and
-   * constants).
-   * 
-   * Variant 9 is picked because it contains two 32-bit shifts which could be
-   * possibly optimized into better machine code.
-   * 
-   * @see "http://zimbry.blogspot.com/2011/09/better-bit-mixing-improving-on.html"
-   */
-  public static long mix64(long z) {
-
-    z = (z ^ (z >>> 32)) * MurmurHash3.MUL1_LONG;
-    z = (z ^ (z >>> 29)) * MurmurHash3.MUL2_LONG;
-    return z ^ (z >>> 32);
-  }
-
-  /**
-   * Mix an int perturbated by a seed.
-   * 
-   * @param k
-   *          an integer.
-   * @param seed
-   *          a perturbation value
-   * @return a int hash value obtained by mixing the bits of {@code lk}.
-   */
-  public static int mix(int k, final int seed) {
-
-    k ^= seed;
-    k = (k ^ (k >>> 16)) * MurmurHash3.MUL1_INT;
-    k = (k ^ (k >>> 13)) * MurmurHash3.MUL2_INT;
-
-    return k ^ (k >>> 16);
-  }
-
-  /**
-   * Mix a long perturbated by a seed.
-   * 
-   * @param z
-   *          a long integer.
-   * @param seed
-   *          a perturbation value
-   * @return a int hash value obtained by mixing the bits of {@code z}.
-   */
-  public static int mix(long z, final int seed) {
-
-    z ^= seed;
-    z = (z ^ (z >>> 32)) * MurmurHash3.MUL1_LONG;
-    z = (z ^ (z >>> 29)) * MurmurHash3.MUL2_LONG;
-
-    return (int) (z ^ (z >>> 32));
-
-  }
-
-  /**
-   * Mix a float perturbated by a seed.
-   * 
-   * @param x
-   *          a float.
-   * @param seed
-   *          a perturbation value
-   * @return a int hash value obtained by mixing the bits of {@code x}.
-   */
-  public static int mix(final float x, final int seed) {
-
-    int k = Float.floatToIntBits(x);
-
-    k ^= seed;
-    k = (k ^ (k >>> 16)) * MurmurHash3.MUL1_INT;
-    k = (k ^ (k >>> 13)) * MurmurHash3.MUL2_INT;
-
-    return k ^ (k >>> 16);
-  }
-
-  /**
-   * Mix a double perturbated by a seed.
-   * 
-   * @param x
-   *          a double.
-   * @param seed
-   *          a perturbation value
-   * @return a int hash value obtained by mixing the bits of {@code x}.
-   */
-  public static int mix(final double x, final int seed) {
-
-    long z = Double.doubleToLongBits(x);
-
-    z ^= seed;
-    z = (z ^ (z >>> 32)) * MurmurHash3.MUL1_LONG;
-    z = (z ^ (z >>> 29)) * MurmurHash3.MUL2_LONG;
-
-    return (int) (z ^ (z >>> 32));
-  }
-=======
-    /**
-     * = hash((int)0)
-     */
-    public static final int HASH_0 = 0;
-
-    /**
-     * = hash((int)1)
-     */
-    public static final int HASH_1 = 1364076727;
-
-    private static final int MUL1_INT = 0x85ebca6b;
-    private static final int MUL2_INT = 0xc2b2ae35;
-
-    private static final long MUL1_LONG = 0x4cd6944c5cc20b6dL;
-    private static final long MUL2_LONG = 0xfc12c5b19d3259e9L;
-
-    private MurmurHash3() {
-        // no instances.
-    }
-
-    /**
-     * Mix a 4-byte sequence (Java int), MH3's plain finalization step.
-     */
-    public static int mix32(int k) {
-
-        k = (k ^ (k >>> 16)) * MurmurHash3.MUL1_INT;
-        k = (k ^ (k >>> 13)) * MurmurHash3.MUL2_INT;
-
-        return k ^ (k >>> 16);
-    }
-
-    /**
-     * Mix an 8-byte sequence (Java long): Computes David Stafford variant 9 of
-     * 64bit mix function (MH3 finalization step, with different shifts and
-     * constants).
-     * 
-     * Variant 9 is picked because it contains two 32-bit shifts which could be
-     * possibly optimized into better machine code.
-     * 
-     * @see "http://zimbry.blogspot.com/2011/09/better-bit-mixing-improving-on.html"
-     */
-    public static long mix64(long z) {
-
-        z = (z ^ (z >>> 32)) * MurmurHash3.MUL1_LONG;
-        z = (z ^ (z >>> 29)) * MurmurHash3.MUL2_LONG;
-        return z ^ (z >>> 32);
-    }
-
-    /**
-     * Mix an int perturbated by a seed.
-     * 
-     * @param k
-     *          an integer.
-     * @param seed
-     *          a perturbation value
-     * @return a int hash value obtained by mixing the bits of {@code k}.
-     */
-    public static int mix(int k, final int seed) {
-
-        k ^= seed;
-        k = (k ^ (k >>> 16)) * MurmurHash3.MUL1_INT;
-        k = (k ^ (k >>> 13)) * MurmurHash3.MUL2_INT;
-
-        return k ^ (k >>> 16);
-    }
-
-    /**
-     * Mix a long perturbated by a seed.
-     * 
-     * @param z
-     *          a long integer.
-     * @param seed
-     *          a perturbation value
-     * @return a int hash value obtained by mixing the bits of {@code z}.
-     */
-    public static int mix(long z, final int seed) {
-
-        z ^= seed;
-        z = (z ^ (z >>> 32)) * MurmurHash3.MUL1_LONG;
-        z = (z ^ (z >>> 29)) * MurmurHash3.MUL2_LONG;
-
-        return (int) (z ^ (z >>> 32));
-
-    }
-
-    /**
-     * Mix a float perturbated by a seed.
-     * 
-     * @param x
-     *          a float.
-     * @param seed
-     *          a perturbation value
-     * @return a int hash value obtained by mixing the bits of {@code x}.
-     */
-    public static int mix(final float x, final int seed) {
-
-        int k = Float.floatToIntBits(x);
-
-        k ^= seed;
-        k = (k ^ (k >>> 16)) * MurmurHash3.MUL1_INT;
-        k = (k ^ (k >>> 13)) * MurmurHash3.MUL2_INT;
-
-        return k ^ (k >>> 16);
-    }
-
-    /**
-     * Mix a double perturbated by a seed.
-     * 
-     * @param x
-     *          a double.
-     * @param seed
-     *          a perturbation value
-     * @return a int hash value obtained by mixing the bits of {@code x}.
-     */
-    public static int mix(final double x, final int seed) {
-
-        long z = Double.doubleToLongBits(x);
-
-        z ^= seed;
-        z = (z ^ (z >>> 32)) * MurmurHash3.MUL1_LONG;
-        z = (z ^ (z >>> 29)) * MurmurHash3.MUL2_LONG;
-
-        return (int) (z ^ (z >>> 32));
-    }
->>>>>>> b891046a
-
-}
+package com.carrotsearch.hppcrt.hash;
+
+/**
+ * Hash-mixing routines for primitive types. The implementation is based on the
+ * finalization step from Austin Appleby's <code>MurmurHash3</code>. and David
+ * Stafford variant 9 of 64bit mix function (MH3 finalization step, with
+ * different shifts and constants)
+ * 
+ * @see "http://sites.google.com/site/murmurhash/"
+ */
+public final class MurmurHash3 
+{
+    /**
+     * = hash((int)0)
+     */
+    public static final int HASH_0 = 0;
+
+    /**
+     * = hash((int)1)
+     */
+    public static final int HASH_1 = 1364076727;
+
+    private static final int MUL1_INT = 0x85ebca6b;
+    private static final int MUL2_INT = 0xc2b2ae35;
+
+    private static final long MUL1_LONG = 0x4cd6944c5cc20b6dL;
+    private static final long MUL2_LONG = 0xfc12c5b19d3259e9L;
+
+    private MurmurHash3() {
+        // no instances.
+    }
+
+    /**
+     * Mix a 4-byte sequence (Java int), MH3's plain finalization step.
+     */
+    public static int mix32(int k) {
+
+        k = (k ^ (k >>> 16)) * MurmurHash3.MUL1_INT;
+        k = (k ^ (k >>> 13)) * MurmurHash3.MUL2_INT;
+
+        return k ^ (k >>> 16);
+    }
+
+    /**
+     * Mix an 8-byte sequence (Java long): Computes David Stafford variant 9 of
+     * 64bit mix function (MH3 finalization step, with different shifts and
+     * constants).
+     * 
+     * Variant 9 is picked because it contains two 32-bit shifts which could be
+     * possibly optimized into better machine code.
+     * 
+     * @see "http://zimbry.blogspot.com/2011/09/better-bit-mixing-improving-on.html"
+     */
+    public static long mix64(long z) {
+
+        z = (z ^ (z >>> 32)) * MurmurHash3.MUL1_LONG;
+        z = (z ^ (z >>> 29)) * MurmurHash3.MUL2_LONG;
+        return z ^ (z >>> 32);
+    }
+
+    /**
+     * Mix an int perturbated by a seed.
+     * 
+     * @param k
+     *          an integer.
+     * @param seed
+     *          a perturbation value
+     * @return a int hash value obtained by mixing the bits of {@code k}.
+     */
+    public static int mix(int k, final int seed) {
+
+        k ^= seed;
+        k = (k ^ (k >>> 16)) * MurmurHash3.MUL1_INT;
+        k = (k ^ (k >>> 13)) * MurmurHash3.MUL2_INT;
+
+        return k ^ (k >>> 16);
+    }
+
+    /**
+     * Mix a long perturbated by a seed.
+     * 
+     * @param z
+     *          a long integer.
+     * @param seed
+     *          a perturbation value
+     * @return a int hash value obtained by mixing the bits of {@code z}.
+     */
+    public static int mix(long z, final int seed) {
+
+        z ^= seed;
+        z = (z ^ (z >>> 32)) * MurmurHash3.MUL1_LONG;
+        z = (z ^ (z >>> 29)) * MurmurHash3.MUL2_LONG;
+
+        return (int) (z ^ (z >>> 32));
+
+    }
+
+    /**
+     * Mix a float perturbated by a seed.
+     * 
+     * @param x
+     *          a float.
+     * @param seed
+     *          a perturbation value
+     * @return a int hash value obtained by mixing the bits of {@code x}.
+     */
+    public static int mix(final float x, final int seed) {
+
+        int k = Float.floatToIntBits(x);
+
+        k ^= seed;
+        k = (k ^ (k >>> 16)) * MurmurHash3.MUL1_INT;
+        k = (k ^ (k >>> 13)) * MurmurHash3.MUL2_INT;
+
+        return k ^ (k >>> 16);
+    }
+
+    /**
+     * Mix a double perturbated by a seed.
+     * 
+     * @param x
+     *          a double.
+     * @param seed
+     *          a perturbation value
+     * @return a int hash value obtained by mixing the bits of {@code x}.
+     */
+    public static int mix(final double x, final int seed) {
+
+        long z = Double.doubleToLongBits(x);
+
+        z ^= seed;
+        z = (z ^ (z >>> 32)) * MurmurHash3.MUL1_LONG;
+        z = (z ^ (z >>> 29)) * MurmurHash3.MUL2_LONG;
+
+        return (int) (z ^ (z >>> 32));
+    }
+
+}