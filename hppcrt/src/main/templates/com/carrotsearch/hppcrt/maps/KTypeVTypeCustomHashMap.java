--- conflicted
+++ resolved
@@ -58,19 +58,6 @@
 
     /**
      * Hash-indexed array holding all keys.
-<<<<<<< HEAD
-      #if ($TemplateOptions.KTypeGeneric)
-     * <p><strong>Important!</strong>
-     * The actual value in this field is always an instance of <code>Object[]</code>.
-     * Be warned that <code>javac</code> emits additional casts when <code>keys</code>
-     * are directly accessed; <strong>these casts
-     * may result in exceptions at runtime</strong>. A workaround is to cast directly to
-     * <code>Object[]</code> before accessing the buffer's elements (although it is highly
-     * recommended to use a {@link #iterator()} instead.
-     * </pre>
-      #end
-=======
->>>>>>> b891046a
      * <p>
      * Direct map iteration: iterate  {keys[i], values[i]} for i in [0; keys.length[ where keys[i] != 0/null, then also
      * {0/null, {@link #allocatedDefaultKeyValue} } is in the map if {@link #allocatedDefaultKey} = true.
@@ -86,20 +73,6 @@
     /**
      * Hash-indexed array holding all values associated to the keys.
      * stored in {@link #keys}.
-<<<<<<< HEAD
-      #if ($TemplateOptions.KTypeGeneric)
-     * <p><strong>Important!</strong>
-     * The actual value in this field is always an instance of <code>Object[]</code>.
-     * Be warned that <code>javac</code> emits additional casts when <code>values</code>
-     * are directly accessed; <strong>these casts
-     * may result in exceptions at runtime</strong>. A workaround is to cast directly to
-     * <code>Object[]</code> before accessing the buffer's elements (although it is highly
-     * recommended to use a {@link #iterator()} instead.
-     * </pre>
-      #end
-     * 
-=======
->>>>>>> b891046a
      */
     public/*! #if ($TemplateOptions.VTypePrimitive)
           VType []
@@ -218,11 +191,7 @@
      */
     @Override
     public VType put(KType key, VType value) {
-<<<<<<< HEAD
-        if (Intrinsics.isEmpty(key)) {
-=======
         if (Intrinsics.<KType> isEmpty(key)) {
->>>>>>> b891046a
 
             if (this.allocatedDefaultKey) {
 
@@ -250,11 +219,7 @@
         KType curr;
 
         //1.1 The rehashed key slot is occupied...
-<<<<<<< HEAD
-        if (!Intrinsics.isEmpty((curr = keys[slot = (REHASH(strategy, key) & mask)]))) {
-=======
         if (!Intrinsics.<KType> isEmpty((curr = keys[slot = (REHASH(strategy, key) & mask)]))) {
->>>>>>> b891046a
 
             //1.2 the occupied place is indeed key, so only updates the value and nothing else.
             if (strategy.equals(curr, key)) {
@@ -395,26 +360,8 @@
 
     /*! #if ($TemplateOptions.VTypeNumeric) !*/
     /**
-<<<<<<< HEAD
-     * <a href="http://trove4j.sourceforge.net">Trove</a>-inspired API method. An equivalent
-     * of the following code:
-     * <pre>
-     *  if (containsKey(key))
-     *  {
-     *   VType v = (VType) (lget() + additionValue);
-     *   lset(v);
-     *   return v;
-     *  }
-     *  else
-     *  {
-     *   put(key, putValue);
-     *   return putValue;
-     * }
-     * </pre>
-=======
      * If <code>key</code> exists, <code>putValue</code> is inserted into the map,
      * otherwise any existing value is incremented by <code>additionValue</code>.
->>>>>>> b891046a
      * 
      * @param key
      *          The key of the value to adjust.
@@ -426,108 +373,7 @@
      *         changes).
      */
     @Override
-<<<<<<< HEAD
-    public VType putOrAdd(KType key, VType putValue, VType additionValue)
-    {
-        if (Intrinsics.isEmpty(key)) {
-
-            if (this.allocatedDefaultKey) {
-
-                this.allocatedDefaultKeyValue += additionValue;
-
-                return this.allocatedDefaultKeyValue;
-            }
-
-            this.allocatedDefaultKeyValue = putValue;
-
-            this.allocatedDefaultKey = true;
-
-            return putValue;
-        }
-
-         final int mask = this.keys.length - 1;
-
-        final KType[] keys = this.keys;
-        final VType[] values = this.values;
-
-        final KTypeHashingStrategy<? super KType> strategy = this.hashStrategy;
-
-         VType value =  putValue;
-
-         //copied straight from  fastutil "fast-path"
-        int slot;
-        KType curr;
-
-        //1.1 The rehashed key slot is occupied...
-        if (!Intrinsics.isEmpty(curr = keys[slot = REHASH(strategy, key) & mask])) {
-
-            //1.2 the occupied place is indeed key, so only increments the value and nothing else.
-            if (strategy.equals(curr, key)) {
-
-                values[slot] += additionValue;
-                return values[slot];
-            }
-
-            //1.3 key is colliding, manage below :
-        }
-        else if (this.assigned < this.resizeAt) {
-
-            //1.4 key is not colliding, without resize, so insert, return defaultValue.
-            keys[slot] = key;
-            values[slot] = value;
-            this.assigned++;
-
-            #if ($RH)
-            this.hash_cache[slot] = slot;
-            #end
-
-            return putValue;
-        }
-
-        #if ($RH)
-        final int[] cached = this.hash_cache;
-        KType tmpKey;
-        VType tmpValue;
-        int tmpAllocated;
-        int initial_slot = slot;
-        int dist = 0;
-        int existing_distance = 0;
-        #end
-
-
-        while (is_allocated(slot, keys))
-        {
-            #if ($RH)
-            existing_distance = probe_distance(slot, cached);
-            #end
-
-            if (strategy.equals(key, keys[slot]))
-            {
-                values[slot] += additionValue;
-                return values[slot];
-            }
-            #if ($RH)
-            else if (dist > existing_distance)
-            {
-                //swap current (key, value, initial_slot) with slot places
-                tmpKey = keys[slot];
-                keys[slot] = key;
-                key =  tmpKey;
-
-                tmpValue = values[slot];
-                values[slot] = value;
-                value =  tmpValue;
-
-    			tmpAllocated = cached[slot];
-    			cached[slot] = initial_slot;
-                initial_slot = tmpAllocated;
-
-                dist = existing_distance;
-            }
-            #end
-=======
     public VType putOrAdd(final KType key, VType putValue, final VType incrementValue) {
->>>>>>> b891046a
 
         if (containsKey(key)) {
             putValue = get(key);
@@ -543,26 +389,8 @@
 
     /*! #if ($TemplateOptions.VTypeNumeric) !*/
     /**
-<<<<<<< HEAD
-     * An equivalent of calling
-     * 
-     * <pre>
-     *  if (containsKey(key))
-     *  {
-     *   VType v = (VType) (lget() + additionValue);
-     *   lset(v);
-     *   return v;
-     *  }
-     *  else
-     *  {
-     *   put(key, additionValue);
-     *   return additionValue;
-     * }
-     * </pre>
-=======
      * Adds <code>incrementValue</code> to any existing value for the given <code>key</code>
      * or inserts <code>incrementValue</code> if <code>key</code> did not previously exist.
->>>>>>> b891046a
      * 
      * @param key The key of the value to adjust.
      * @param incrementValue The value to put or add to the existing value if <code>key</code> exists.
@@ -583,11 +411,7 @@
         assert this.assigned == this.resizeAt;
 
         //default sentinel value is never in the keys[] array, so never trigger reallocs
-<<<<<<< HEAD
-        assert !Intrinsics.isEmpty(pendingKey);
-=======
         assert !Intrinsics.<KType> isEmpty(pendingKey);
->>>>>>> b891046a
 
         // Try to allocate new buffers first. If we OOM, it'll be now without
         // leaving the data structure in an inconsistent state.
@@ -724,11 +548,7 @@
 
             //allocate so that there is at least one slot that remains allocated = false
             //this is compulsory to guarantee proper stop in searching loops
-<<<<<<< HEAD
-            this.resizeAt = Math.max(3, (int) (capacity * this.loadFactor)) - 2;
-=======
             this.resizeAt = Math.min(capacity - 1, (int) (capacity * this.loadFactor));
->>>>>>> b891046a
         } catch (final OutOfMemoryError e) {
 
             throw new BufferAllocationException(
@@ -744,11 +564,7 @@
      */
     @Override
     public VType remove(final KType key) {
-<<<<<<< HEAD
-        if (Intrinsics.isEmpty(key)) {
-=======
         if (Intrinsics.<KType> isEmpty(key)) {
->>>>>>> b891046a
 
             if (this.allocatedDefaultKey) {
 
@@ -778,11 +594,7 @@
         KType curr;
 
         //1.1 The rehashed slot is free, nothing to remove, return default value
-<<<<<<< HEAD
-        if (Intrinsics.isEmpty(curr = keys[slot = REHASH(strategy, key) & mask])) {
-=======
         if (Intrinsics.<KType> isEmpty(curr = keys[slot = REHASH(strategy, key) & mask])) {
->>>>>>> b891046a
 
             return this.defaultValue;
         }
@@ -853,11 +665,7 @@
             final KType existing = keys[slot];
             final VType existingValue = values[slot];
 
-<<<<<<< HEAD
-            if (Intrinsics.isEmpty(existing)) {
-=======
             if (Intrinsics.<KType> isEmpty(existing)) {
->>>>>>> b891046a
                 break;
             }
 
@@ -917,11 +725,7 @@
 
             if (this.allocatedDefaultKey) {
 
-<<<<<<< HEAD
-                if (other.contains(Intrinsics.<KType> defaultKTypeValue())) {
-=======
                 if (other.contains(Intrinsics.<KType> empty())) {
->>>>>>> b891046a
                     this.allocatedDefaultKey = false;
 
                     /*! #if ($TemplateOptions.VTypeGeneric) !*/
@@ -963,11 +767,7 @@
 
         if (this.allocatedDefaultKey) {
 
-<<<<<<< HEAD
-            if (predicate.apply(Intrinsics.<KType> defaultKTypeValue())) {
-=======
             if (predicate.apply(Intrinsics.<KType> empty())) {
->>>>>>> b891046a
                 this.allocatedDefaultKey = false;
 
                 /*! #if ($TemplateOptions.VTypeGeneric) !*/
@@ -1002,11 +802,7 @@
 
         if (this.allocatedDefaultKey) {
 
-<<<<<<< HEAD
-            if (predicate.apply(Intrinsics.<KType> defaultKTypeValue(), this.allocatedDefaultKeyValue)) {
-=======
             if (predicate.apply(Intrinsics.<KType> empty(), this.allocatedDefaultKeyValue)) {
->>>>>>> b891046a
                 this.allocatedDefaultKey = false;
 
                 /*! #if ($TemplateOptions.VTypeGeneric) !*/
@@ -1044,11 +840,7 @@
      */
     @Override
     public VType get(final KType key) {
-<<<<<<< HEAD
-        if (Intrinsics.isEmpty(key)) {
-=======
         if (Intrinsics.<KType> isEmpty(key)) {
->>>>>>> b891046a
 
             if (this.allocatedDefaultKey) {
 
@@ -1070,11 +862,7 @@
         KType curr;
 
         //1.1 The rehashed slot is free, nothing to get, return default value
-<<<<<<< HEAD
-        if (Intrinsics.isEmpty(curr = keys[slot = REHASH(strategy, key) & mask])) {
-=======
         if (Intrinsics.<KType> isEmpty(curr = keys[slot = REHASH(strategy, key) & mask])) {
->>>>>>> b891046a
 
             return this.defaultValue;
         }
@@ -1113,11 +901,7 @@
      */
     @Override
     public boolean containsKey(final KType key) {
-<<<<<<< HEAD
-        if (Intrinsics.isEmpty(key)) {
-=======
         if (Intrinsics.<KType> isEmpty(key)) {
->>>>>>> b891046a
 
             return this.allocatedDefaultKey;
         }
@@ -1133,11 +917,7 @@
         KType curr;
 
         //1.1 The rehashed slot is free, return false
-<<<<<<< HEAD
-        if (Intrinsics.isEmpty(curr = keys[slot = REHASH(strategy, key) & mask])) {
-=======
         if (Intrinsics.<KType> isEmpty(curr = keys[slot = REHASH(strategy, key) & mask])) {
->>>>>>> b891046a
 
             return false;
         }
@@ -1279,11 +1059,7 @@
 
                     if (other.containsKey(c.key)) {
                         final VType v = other.get(c.key);
-<<<<<<< HEAD
-                        if (Intrinsics.equalsVType(c.value, v)) {
-=======
                         if (Intrinsics.<VType> equals(c.value, v)) {
->>>>>>> b891046a
                             continue;
                         }
                     }
@@ -1332,11 +1108,7 @@
 
             int i = this.cursor.index - 1;
 
-<<<<<<< HEAD
-            while (i >= 0 && !is_allocated(i, KTypeVTypeCustomHashMap.this.keys)) {
-=======
             while (i >= 0 && !is_allocated(i, Intrinsics.<KType[]> cast(KTypeVTypeCustomHashMap.this.keys))) {
->>>>>>> b891046a
                 i--;
             }
 
@@ -1628,11 +1400,7 @@
 
             int i = this.cursor.index - 1;
 
-<<<<<<< HEAD
-            while (i >= 0 && !is_allocated(i, KTypeVTypeCustomHashMap.this.keys)) {
-=======
             while (i >= 0 && !is_allocated(i, Intrinsics.<KType[]> cast(KTypeVTypeCustomHashMap.this.keys))) {
->>>>>>> b891046a
                 i--;
             }
 
@@ -1682,11 +1450,7 @@
 
         @Override
         public boolean contains(final VType value) {
-<<<<<<< HEAD
-            if (this.owner.allocatedDefaultKey && Intrinsics.equalsVType(value, this.owner.allocatedDefaultKeyValue)) {
-=======
             if (this.owner.allocatedDefaultKey && Intrinsics.<VType> equals(value, this.owner.allocatedDefaultKeyValue)) {
->>>>>>> b891046a
 
                 return true;
             }
@@ -1697,11 +1461,7 @@
             final VType[] values = Intrinsics.<VType[]> cast(this.owner.values);
 
             for (int slot = 0; slot < keys.length; slot++) {
-<<<<<<< HEAD
-                if (is_allocated(slot, keys) && Intrinsics.equalsVType(value, values[slot])) {
-=======
                 if (is_allocated(slot, keys) && Intrinsics.<VType> equals(value, values[slot])) {
->>>>>>> b891046a
                     return true;
                 }
             }
@@ -1782,11 +1542,7 @@
             final VType[] values = Intrinsics.<VType[]> cast(this.owner.values);
 
             for (int slot = 0; slot < keys.length;) {
-<<<<<<< HEAD
-                if (is_allocated(slot, keys) && Intrinsics.equalsVType(e, values[slot])) {
-=======
                 if (is_allocated(slot, keys) && Intrinsics.<VType> equals(e, values[slot])) {
->>>>>>> b891046a
                     this.owner.assigned--;
                     shiftConflictingKeys(slot);
                     // Shift, do not increment slot.
@@ -1925,11 +1681,7 @@
 
             int i = this.cursor.index - 1;
 
-<<<<<<< HEAD
-            while (i >= 0 && !is_allocated(i, KTypeVTypeCustomHashMap.this.keys)) {
-=======
             while (i >= 0 && !is_allocated(i, Intrinsics.<KType[]> cast(KTypeVTypeCustomHashMap.this.keys))) {
->>>>>>> b891046a
                 i--;
             }
 
@@ -2059,25 +1811,15 @@
     }
 
     //Test for existence in template
-<<<<<<< HEAD
-    /*! #if ($TemplateOptions.inlineKType("is_allocated",
-    "(slot, keys)",
-    "!Intrinsics.isEmpty(keys[slot])")) !*/
-=======
     /*! #if ($TemplateOptions.declareInline("is_allocated(slot, keys)",
     "<*,*>==>!Intrinsics.<KType>isEmpty(keys[slot])")) !*/
->>>>>>> b891046a
     /**
      *  template version
      * (actual method is inlined in generated code)
      */
     private boolean is_allocated(final int slot, final KType[] keys) {
 
-<<<<<<< HEAD
-        return !Intrinsics.isEmpty(keys[slot]);
-=======
         return !Intrinsics.<KType> isEmpty(keys[slot]);
->>>>>>> b891046a
     }
 
     /*! #end !*/
@@ -2119,14 +1861,8 @@
 
     /*! #end !*/
 
-<<<<<<< HEAD
-    /*! #if ($TemplateOptions.inlineKType("REHASH2",
-    "(strategy, value, perturb)",
-    "MurmurHash3.mix(strategy.computeHashCode(value) , perturb)")) !*/
-=======
     /*! #if ($TemplateOptions.declareInline("REHASH2(strategy, value, perturb)",
     "<*,*>==>MurmurHash3.mix(strategy.computeHashCode(value) , perturb)")) !*/
->>>>>>> b891046a
     /**
      * REHASH2 method for rehashing the keys with perturbation seed as parameter
      * (inlined in generated code)
