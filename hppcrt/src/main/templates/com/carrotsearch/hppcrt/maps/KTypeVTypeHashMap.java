package com.carrotsearch.hppcrt.maps;

import com.carrotsearch.hppcrt.*;
import com.carrotsearch.hppcrt.cursors.*;
import com.carrotsearch.hppcrt.predicates.*;
import com.carrotsearch.hppcrt.procedures.*;
import com.carrotsearch.hppcrt.strategies.KTypeHashingStrategy;
import com.carrotsearch.hppcrt.hash.*;

/*! #import("com/carrotsearch/hppcrt/Intrinsics.java") !*/
/*! ${TemplateOptions.doNotGenerateKType("BOOLEAN")} !*/
/*! #set( $ROBIN_HOOD_FOR_GENERICS = true) !*/
/*! #set( $DEBUG = false) !*/
// If RH is defined, RobinHood Hashing is in effect :
/*! #set( $RH = ($TemplateOptions.KTypeGeneric && $ROBIN_HOOD_FOR_GENERICS) ) !*/

/**
 * A hash map of <code>KType</code> to <code>VType</code>, implemented using open
 * addressing with linear probing for collision resolution.
 * 
 * <p>
 * The internal buffers of this implementation ({@link #keys}, {@link #values}),
 * are always allocated to the nearest size that is a power of two. When
 * the capacity exceeds the given load factor, the buffer size is doubled.
 * </p>
 *
 * <p><b>Important note.</b> The implementation uses power-of-two tables and linear
 * probing, which may cause poor performance (many collisions) if hash values are
 * not properly distributed.
 * 
 * 
#if ($TemplateOptions.KTypeGeneric)
 * <p>This implementation supports <code>null</code> keys. </p>
#end
#if ($TemplateOptions.VTypeGeneric)
 * <p>This implementation supports <code>null</code> values.</p>
#end
 *
 * 
#if ($RH)
 *   <p> Robin-Hood hashing algorithm is also used to minimize variance
 *  in insertion and search-related operations, for an all-around smother operation at the cost
 *  of smaller peak performance:</p>
 *  <p> - Pedro Celis (1986) for the original Robin-Hood hashing paper, </p>
 *  <p> - <a href="cliff@leaninto.it">MoonPolySoft/Cliff Moon</a> for the initial Robin-hood on HPPC implementation,</p>
 *  <p> - <a href="vsonnier@gmail.com" >Vincent Sonnier</a> for the present implementation using cached hashes.</p>
#end
 *
 */
/*! ${TemplateOptions.generatedAnnotation} !*/
public class KTypeVTypeHashMap<KType, VType>
implements KTypeVTypeMap<KType, VType>, Cloneable
{
    protected VType defaultValue = Intrinsics.<VType> empty();

    /**
     * Hash-indexed array holding all keys.
<<<<<<< HEAD
      #if ($TemplateOptions.KTypeGeneric)
     * <p><strong>Important!</strong>
     * The actual value in this field is always an instance of <code>Object[]</code>.
     * Be warned that <code>javac</code> emits additional casts when <code>keys</code>
     * are directly accessed; <strong>these casts
     * may result in exceptions at runtime</strong>. A workaround is to cast directly to
     * <code>Object[]</code> before accessing the buffer's elements (although it is highly
     * recommended to use a {@link #iterator()} instead.
     * </pre>
      #end
=======
>>>>>>> b891046a
     * <p>
     * Direct map iteration: iterate  {keys[i], values[i]} for i in [0; keys.length[ where keys[i] != 0/null, then also
     * {0/null, {@link #allocatedDefaultKeyValue} } is in the map if {@link #allocatedDefaultKey} = true.
     * </p>
     */
    public/*! #if ($TemplateOptions.KTypePrimitive)
          KType []
          #else !*/
    Object[]
            /*! #end !*/
            keys;

    /**
     * Hash-indexed array holding all values associated to the keys.
     * stored in {@link #keys}.
<<<<<<< HEAD
      #if ($TemplateOptions.KTypeGeneric)
     * <p><strong>Important!</strong>
     * The actual value in this field is always an instance of <code>Object[]</code>.
     * Be warned that <code>javac</code> emits additional casts when <code>values</code>
     * are directly accessed; <strong>these casts
     * may result in exceptions at runtime</strong>. A workaround is to cast directly to
     * <code>Object[]</code> before accessing the buffer's elements (although it is highly
     * recommended to use a {@link #iterator()} instead.
     * </pre>
      #end
=======
>>>>>>> b891046a
     */
    public/*! #if ($TemplateOptions.VTypePrimitive)
          VType []
          #else !*/
    Object[]
    /*! #end !*/
    values;

    /*! #if ($RH) !*/
    /**
     * #if ($RH)
     * Caches the hash value = hash(keys[i]) & mask, if keys[i] != 0/null,
     * for every index i.
     * #end
     * @see #assigned
     */
    /*! #end !*/
    /*! #if ($RH) !*/
    protected int[] hash_cache;
    /*! #end !*/

    /**
     * True if key = 0/null is in the map.
     */
    public boolean allocatedDefaultKey = false;

    /**
     * if allocatedDefaultKey = true, contains the associated V to the key = 0/null
     */
    public VType allocatedDefaultKeyValue;

    /**
     * Cached number of assigned slots in {@link #keys}.
     */
    protected int assigned;

    /**
     * The load factor for this map (fraction of allocated slots
     * before the buffers must be rehashed or reallocated).
     */
    protected final double loadFactor;

    /**
     * Resize buffers when {@link #keys} hits this value.
     */
    protected int resizeAt;

    /**
     * Per-instance, per-allocation size perturbation
     * introduced in rehashing to create a unique key distribution.
     */
    private final int perturbation = HashContainers.computeUniqueIdentifier(this);

    /**
     * Creates a hash map with the default capacity of {@value Containers#DEFAULT_EXPECTED_ELEMENTS},
     * load factor of {@value HashContainers#DEFAULT_LOAD_FACTOR}.
     * 
     * <p>See class notes about hash distribution importance.</p>
     */
    public KTypeVTypeHashMap() {
        this(Containers.DEFAULT_EXPECTED_ELEMENTS);
    }

    /**
     * Creates a hash map with the given initial capacity, default load factor of
     * {@value HashContainers#DEFAULT_LOAD_FACTOR}.
     * 
     * <p>See class notes about hash distribution importance.</p>
     * 
     * @param initialCapacity Initial capacity (greater than zero and automatically
     *            rounded to the next power of two).
     */
    public KTypeVTypeHashMap(final int initialCapacity) {
        this(initialCapacity, HashContainers.DEFAULT_LOAD_FACTOR);
    }

    /**
     * Creates a hash map with the given initial capacity,
     * load factor.
     * 
     * <p>See class notes about hash distribution importance.</p>
     * 
     * @param initialCapacity Initial capacity (greater than zero and automatically
     *            rounded to the next power of two).
     *
     * @param loadFactor The load factor (greater than zero and smaller than 1).
     */
    public KTypeVTypeHashMap(final int initialCapacity, final double loadFactor) {
        this.loadFactor = loadFactor;
        //take into account of the load factor to guarantee no reallocations before reaching  initialCapacity.
        allocateBuffers(HashContainers.minBufferSize(Math.max(Containers.DEFAULT_EXPECTED_ELEMENTS, initialCapacity),
                loadFactor));
    }

    /**
     * Create a hash map from all key-value pairs of another container.
     */
    public KTypeVTypeHashMap(final KTypeVTypeAssociativeContainer<KType, VType> container) {
        this(container.size());
        putAll(container);
    }

    /**
     * {@inheritDoc}
     */
    @Override
    public VType put(KType key, VType value) {
<<<<<<< HEAD
        if (Intrinsics.isEmpty(key)) {
=======
        if (Intrinsics.<KType> isEmpty(key)) {
>>>>>>> b891046a

            if (this.allocatedDefaultKey) {

                final VType previousValue = this.allocatedDefaultKeyValue;
                this.allocatedDefaultKeyValue = value;

                return previousValue;
            }

            this.allocatedDefaultKeyValue = value;
            this.allocatedDefaultKey = true;

            return this.defaultValue;
        }

        final int mask = this.keys.length - 1;

        final KType[] keys = Intrinsics.<KType[]> cast(this.keys);
        final VType[] values = Intrinsics.<VType[]> cast(this.values);

        //copied straight from  fastutil "fast-path"
        int slot;
        KType curr;

        //1.1 The rehashed key slot is occupied...
<<<<<<< HEAD
        if (!Intrinsics.isEmpty(curr = keys[slot = REHASH(key) & mask])) {
=======
        if (!Intrinsics.<KType> isEmpty(curr = keys[slot = REHASH(key) & mask])) {
>>>>>>> b891046a

            //1.2 the occupied place is indeed key, so only updates the value and nothing else.
            if (Intrinsics.<KType> equalsNotNull(curr, key)) {

                final VType oldValue = Intrinsics.<VType> cast(this.values[slot]);
                values[slot] = value;

                return oldValue;
            }

            //1.3 key is colliding, manage below :
        } else if (this.assigned < this.resizeAt) {

            //1.4 key is not colliding, without resize, so insert, return defaultValue.
            keys[slot] = key;
            values[slot] = value;
            this.assigned++;

            /*! #if ($RH) !*/
            this.hash_cache[slot] = slot;
            /*! #end !*/

            return this.defaultValue;
        }

        /*! #if ($RH) !*/
        final int[] cached = this.hash_cache;

        KType tmpKey;
        VType tmpValue;
        int tmpAllocated;
        int initial_slot = slot;
        int dist = 0;
        int existing_distance = 0;
        /*! #end !*/

        //2. Slow path, find a place somewhere down there...
        while (is_allocated(slot, keys)) {
<<<<<<< HEAD
            if (Intrinsics.equalsKTypeNotNull(key, keys[slot])) {
=======
            if (Intrinsics.<KType> equalsNotNull(key, keys[slot])) {
>>>>>>> b891046a
                final VType oldValue = values[slot];
                values[slot] = value;

                return oldValue;
            }

            /*! #if ($RH) !*/
            //re-shuffle keys to minimize variance
            existing_distance = probe_distance(slot, cached);

            if (dist > existing_distance) {
                //swap current (key, value, initial_slot) with slot places
                tmpKey = keys[slot];
                keys[slot] = key;
                key = tmpKey;

                tmpAllocated = cached[slot];
                cached[slot] = initial_slot;
                initial_slot = tmpAllocated;

                tmpValue = values[slot];
                values[slot] = value;
                value = tmpValue;

                /*! #if($DEBUG) !*/
                //Check invariants
                assert cached[slot] == (REHASH(keys[slot]) & mask);
                assert initial_slot == (REHASH(key) & mask);
                /*! #end !*/

                dist = existing_distance;
            }
            /*! #end !*/

            slot = (slot + 1) & mask;

            /*! #if ($RH) !*/
            dist++;
            /*! #end !*/
        }

        // Check if we need to grow. If so, reallocate new data, fill in the last element
        // and rehash.
        if (this.assigned == this.resizeAt) {
            expandAndPut(key, value, slot);
        } else {
            this.assigned++;
            /*! #if ($RH) !*/
            cached[slot] = initial_slot;
            /*! #end !*/

            keys[slot] = key;
            values[slot] = value;

            /*! #if ($RH) !*/
            /*! #if($DEBUG) !*/
            //Check invariants
            assert cached[slot] == (REHASH(keys[slot]) & mask);

            /*! #end !*/
            /*! #end !*/
        }

        return this.defaultValue;
    }

    /**
     * {@inheritDoc}
     */
    @Override
    public int putAll(final KTypeVTypeAssociativeContainer<? extends KType, ? extends VType> container) {
        return putAll((Iterable<? extends KTypeVTypeCursor<? extends KType, ? extends VType>>) container);
    }

    /**
     * {@inheritDoc}
     */
    @Override
    public int putAll(final Iterable<? extends KTypeVTypeCursor<? extends KType, ? extends VType>> iterable) {
        final int count = this.size();
        for (final KTypeVTypeCursor<? extends KType, ? extends VType> c : iterable) {
            put(c.key, c.value);
        }
        return this.size() - count;
    }

    /**
     * {@inheritDoc}
     */
    @Override
    public boolean putIfAbsent(final KType key, final VType value) {
        if (!containsKey(key)) {
            put(key, value);
            return true;
        }
        return false;
    }

    /*! #if ($TemplateOptions.VTypeNumeric) !*/
    /**
<<<<<<< HEAD
     * <a href="http://trove4j.sourceforge.net">Trove</a>-inspired API method. An equivalent
     * of the following code:
     * <pre>
     *  if (containsKey(key))
     *  {
     *   VType v = (VType) (lget() + additionValue);
     *   lset(v);
     *   return v;
     *  }
     *  else
     *  {
     *   put(key, putValue);
     *   return putValue;
     * }
     * </pre>
=======
     * If <code>key</code> exists, <code>putValue</code> is inserted into the map,
     * otherwise any existing value is incremented by <code>additionValue</code>.
>>>>>>> b891046a
     * 
     * @param key
     *          The key of the value to adjust.
     * @param putValue
     *          The value to put if <code>key</code> does not exist.
     * @param incrementValue
     *          The value to add to the existing value if <code>key</code> exists.
     * @return Returns the current value associated with <code>key</code> (after
     *         changes).
     */
<<<<<<< HEAD
    /*! #end !*/
    /*! #if ($TemplateOptions.VTypeNumeric)
        @Override
        public VType putOrAdd(KType key, VType putValue, VType additionValue)
        {
            if (Intrinsics.isEmpty(key)) {

                if (this.allocatedDefaultKey) {

                    this.allocatedDefaultKeyValue += additionValue;

                    return this.allocatedDefaultKeyValue;
                }

                this.allocatedDefaultKeyValue = putValue;

                this.allocatedDefaultKey = true;

                return putValue;
            }

            final int mask = this.keys.length - 1;

            final KType[] keys = this.keys;
            final VType[] values = this.values;

            VType value =  putValue;

             //copied straight from  fastutil "fast-path"
            int slot;
            KType curr;

            //1.1 The rehashed key slot is occupied...
            if (!Intrinsics.isEmpty(curr = keys[slot = REHASH(key) & mask])) {

                //1.2 the occupied place is indeed key, so only increments the value and nothing else.
                if (Intrinsics.equalsKTypeNotNull(curr, key)) {

                    values[slot] += additionValue;
                    return values[slot];
                }

                //1.3 key is colliding, manage below :
            }
            else if (this.assigned < this.resizeAt) {

                //1.4 key is not colliding, without resize, so insert, return defaultValue.
                keys[slot] = key;
                values[slot] = value;
                this.assigned++;

                #if ($RH)
                this.hash_cache[slot] = slot;
                #end

                return putValue;
            }

            #if ($RH)
            final int[] cached = this.hash_cache;
            KType tmpKey;
            VType tmpValue;
            int tmpAllocated;
            int initial_slot = slot;
            int dist = 0;
            int existing_distance = 0;
            #end

            while (is_allocated(slot, keys))
            {
                #if ($RH)
                existing_distance = probe_distance(slot, cached);
                #end

                if (Intrinsics.equalsKTypeNotNull(key, keys[slot]))
                {
                    values[slot] += additionValue;
                    return values[slot];
                }
                #if ($RH)
        		else if (dist > existing_distance)
                {
        			//swap current (key, value, initial_slot) with slot places
        			tmpKey = keys[slot];
        			keys[slot] = key;
        			key =  tmpKey;

        			tmpValue = values[slot];
        			values[slot] = value;
        			value =  tmpValue;

        			tmpAllocated = cached[slot];
        			cached[slot] = initial_slot;
        			initial_slot = tmpAllocated;

                    dist = existing_distance;
                }
                #end

                slot = (slot + 1) & mask;

        		#if ($RH)
                dist++;
                #end
            }

            if (assigned == resizeAt) {
                expandAndPut(key, value, slot);
            } else {

                assigned++;
                #if ($RH)
                cached[slot] = initial_slot;
                #end

                keys[slot] = key;
                values[slot] = value;
            }

            return putValue;
=======
    @Override
    public VType putOrAdd(final KType key, VType putValue, final VType incrementValue) {

        if (containsKey(key)) {
            putValue = get(key);

            putValue = (VType) (Intrinsics.<VType> add(putValue, incrementValue));
>>>>>>> b891046a
        }
        #end !*/

<<<<<<< HEAD
    /*! #if ($TemplateOptions.VTypeNumeric) !*/
    /**
     * An equivalent of calling
     * 
     * <pre>
     *  if (containsKey(key))
     *  {
     *   VType v = (VType) (lget() + additionValue);
     *   lset(v);
     *   return v;
     *  }
     *  else
     *  {
     *   put(key, additionValue);
     *   return additionValue;
     * }
     * </pre>
=======
        put(key, putValue);
        return putValue;
    }

    /*! #end !*/

    /*! #if ($TemplateOptions.VTypeNumeric) !*/
    /**
     * Adds <code>incrementValue</code> to any existing value for the given <code>key</code>
     * or inserts <code>incrementValue</code> if <code>key</code> did not previously exist.
>>>>>>> b891046a
     * 
     * @param key The key of the value to adjust.
     * @param incrementValue The value to put or add to the existing value if <code>key</code> exists.
     * @return Returns the current value associated with <code>key</code> (after changes).
     */
<<<<<<< HEAD
    /*! #end !*/
    /*! #if ($TemplateOptions.VTypeNumeric)
        @Override
        public VType addTo(KType key, VType additionValue)
        {
            return putOrAdd(key, additionValue, additionValue);
        }
        #end !*/
=======
    @Override
    public VType addTo(final KType key, final VType incrementValue)
    {
        return putOrAdd(key, incrementValue, incrementValue);
    }

    /*! #end !*/
>>>>>>> b891046a

    /**
     * Expand the internal storage buffers (capacity) and rehash.
     */
    private void expandAndPut(final KType pendingKey, final VType pendingValue, final int freeSlot) {
        assert this.assigned == this.resizeAt;

        //default sentinel value is never in the keys[] array, so never trigger reallocs
<<<<<<< HEAD
        assert !Intrinsics.isEmpty(pendingKey);
=======
        assert !Intrinsics.<KType> isEmpty(pendingKey);
>>>>>>> b891046a

        // Try to allocate new buffers first. If we OOM, it'll be now without
        // leaving the data structure in an inconsistent state.
        final KType[] oldKeys = Intrinsics.<KType[]> cast(this.keys);
        final VType[] oldValues = Intrinsics.<VType[]> cast(this.values);

        allocateBuffers(HashContainers.nextBufferSize(this.keys.length, this.assigned, this.loadFactor));

        // We have succeeded at allocating new data so insert the pending key/value at
        // the free slot in the old arrays before rehashing.
        this.assigned++;

        oldKeys[freeSlot] = pendingKey;
        oldValues[freeSlot] = pendingValue;

        //for inserts
        final int mask = this.keys.length - 1;

        KType key = Intrinsics.<KType> empty();
        VType value = Intrinsics.<VType> empty();

        int slot = -1;

        final KType[] keys = Intrinsics.<KType[]> cast(this.keys);
        final VType[] values = Intrinsics.<VType[]> cast(this.values);

        /*! #if ($RH) !*/
        final int[] cached = this.hash_cache;
        /*! #end !*/

        /*! #if ($RH) !*/
        KType tmpKey = Intrinsics.<KType> empty();
        VType tmpValue = Intrinsics.<VType> empty();
        int tmpAllocated = -1;
        int initial_slot = -1;
        int dist = -1;
        int existing_distance = -1;
        /*! #end !*/

        //iterate all the old arrays to add in the newly allocated buffers
        //It is important to iterate backwards to minimize the conflict chain length !
        final int perturb = this.perturbation;

        for (int i = oldKeys.length; --i >= 0;) {

            if (is_allocated(i, oldKeys)) {
                key = oldKeys[i];
                value = oldValues[i];

                slot = REHASH2(key, perturb) & mask;

                /*! #if ($RH) !*/
                initial_slot = slot;
                dist = 0;
                /*! #end !*/

                while (is_allocated(slot, keys)) {
                    /*! #if ($RH) !*/
                    //re-shuffle keys to minimize variance
                    existing_distance = probe_distance(slot, cached);

                    if (dist > existing_distance) {
                        //swap current (key, value, initial_slot) with slot places
                        tmpKey = keys[slot];
                        keys[slot] = key;
                        key = tmpKey;

                        tmpAllocated = cached[slot];
                        cached[slot] = initial_slot;
                        initial_slot = tmpAllocated;

                        tmpValue = values[slot];
                        values[slot] = value;
                        value = tmpValue;

                        /*! #if($DEBUG) !*/
                        //Check invariants
                        assert cached[slot] == (REHASH(keys[slot]) & mask);
                        assert initial_slot == (REHASH(key) & mask);
                        /*! #end !*/

                        dist = existing_distance;
                    }
                    /*! #end !*/

                    slot = (slot + 1) & mask;

                    /*! #if ($RH) !*/
                    dist++;
                    /*! #end !*/
                } //end while

                /*! #if ($RH) !*/
                cached[slot] = initial_slot;
                /*! #end !*/

                keys[slot] = key;
                values[slot] = value;

                /*! #if ($RH) !*/
                /*! #if($DEBUG) !*/
                //Check invariants
                assert cached[slot] == (REHASH(keys[slot]) & mask);
                /*! #end !*/
                /*! #end !*/
            }
        }
    }

    /**
     * Allocate internal buffers for a given capacity.
     * 
     * @param capacity New capacity (must be a power of two).
     */
    @SuppressWarnings("boxing")
    private void allocateBuffers(final int capacity) {
        try {

            final KType[] keys = Intrinsics.<KType> newArray(capacity);
            final VType[] values = Intrinsics.<VType> newArray(capacity);

            /*! #if ($RH) !*/
            final int[] cached = new int[capacity];
            /*!  #end !*/

            this.keys = keys;
            this.values = values;

            /*! #if ($RH) !*/
            this.hash_cache = cached;
            /*! #end !*/

            //allocate so that there is at least one slot that remains allocated = false
            //this is compulsory to guarantee proper stop in searching loops
<<<<<<< HEAD
            this.resizeAt = Math.max(3, (int) (capacity * this.loadFactor)) - 2;
=======
            this.resizeAt = Math.min(capacity - 1, (int) (capacity * this.loadFactor));
>>>>>>> b891046a
        } catch (final OutOfMemoryError e) {

            throw new BufferAllocationException(
                    "Not enough memory to allocate buffers to grow from %d -> %d elements",
                    e,
                    this.keys.length,
                    capacity);
        }
    }

    /**
     * {@inheritDoc}
     */
    @Override
    public VType remove(final KType key) {
<<<<<<< HEAD
        if (Intrinsics.isEmpty(key)) {
=======
        if (Intrinsics.<KType> isEmpty(key)) {
>>>>>>> b891046a

            if (this.allocatedDefaultKey) {

                final VType previousValue = this.allocatedDefaultKeyValue;

                /*! #if ($TemplateOptions.VTypeGeneric) !*/
                //help the GC
                this.allocatedDefaultKeyValue = Intrinsics.<VType> empty();
                /*! #end !*/

                this.allocatedDefaultKey = false;
                return previousValue;
            }

            return this.defaultValue;
        }

        final int mask = this.keys.length - 1;

        final KType[] keys = Intrinsics.<KType[]> cast(this.keys);
        final VType[] values = Intrinsics.<VType[]> cast(this.values);

        //copied straight from  fastutil "fast-path"
        int slot;
        KType curr;

        //1.1 The rehashed slot is free, nothing to remove, return default value
<<<<<<< HEAD
        if (Intrinsics.isEmpty(curr = keys[slot = REHASH(key) & mask])) {
=======
        if (Intrinsics.<KType> isEmpty(curr = keys[slot = REHASH(key) & mask])) {
>>>>>>> b891046a

            return this.defaultValue;
        }

        //1.2) The rehashed entry is occupied by the key, remove it, return value
        if (Intrinsics.<KType> equalsNotNull(curr, key)) {

            final VType value = values[slot];

            this.assigned--;
            shiftConflictingKeys(slot);

            return value;
        }

        //2. Hash collision, search for the key along the path
        slot = (slot + 1) & mask;

        /*! #if ($RH) !*/
        int dist = 0;
        final int[] cached = this.hash_cache;
        /*!  #end !*/

        //2. Slow path here
        while (is_allocated(slot, keys)
                /*! #if ($RH) !*/&& dist <= probe_distance(slot, cached) /*! #end !*/) {
<<<<<<< HEAD
            if (Intrinsics.equalsKTypeNotNull(key, keys[slot])) {
=======
            if (Intrinsics.<KType> equalsNotNull(key, keys[slot])) {
>>>>>>> b891046a
                final VType value = values[slot];

                this.assigned--;
                shiftConflictingKeys(slot);

                return value;
            }
            slot = (slot + 1) & mask;

            /*! #if ($RH) !*/
            dist++;
            /*! #end !*/
        } //end while true

        return this.defaultValue;
    }

    /**
     * Shift all the slot-conflicting keys allocated to (and including) <code>slot</code>.
     */
    private void shiftConflictingKeys(int gapSlot) {
        final int mask = this.keys.length - 1;

        final KType[] keys = Intrinsics.<KType[]> cast(this.keys);
        final VType[] values = Intrinsics.<VType[]> cast(this.values);

        /*! #if ($RH) !*/
        final int[] cached = this.hash_cache;
        /*!  #else
         final int perturb = this.perturbation;
         #end !*/

        // Perform shifts of conflicting keys to fill in the gap.
        int distance = 0;
        while (true) {

            final int slot = (gapSlot + (++distance)) & mask;

            final KType existing = keys[slot];
            final VType existingValue = values[slot];

<<<<<<< HEAD
            if (Intrinsics.isEmpty(existing)) {
=======
            if (Intrinsics.<KType> isEmpty(existing)) {
>>>>>>> b891046a
                break;
            }

            /*! #if ($RH) !*/
            //use the cached value, no need to recompute
            final int idealSlotModMask = cached[slot];
            /*! #if($DEBUG) !*/
            //Check invariants
            assert idealSlotModMask == (REHASH(existing) & mask);
            /*! #end !*/
            /*! #else
            final int idealSlotModMask = REHASH2(existing, perturb) & mask;
            #end !*/

            //original HPPC code: shift = (slot - idealSlot) & mask;
            //equivalent to shift = (slot & mask - idealSlot & mask) & mask;
            //since slot and idealSlotModMask are already folded, we have :
            final int shift = (slot - idealSlotModMask) & mask;

            if (shift >= distance) {
                // Entry at this position was originally at or before the gap slot.
                // Move the conflict-shifted entry to the gap's position and repeat the procedure
                // for any entries to the right of the current position, treating it
                // as the new gap.
                keys[gapSlot] = existing;
                values[gapSlot] = existingValue;

                /*! #if ($RH) !*/
                cached[gapSlot] = idealSlotModMask;
                /*! #end !*/

                gapSlot = slot;
                distance = 0;
            }
        } //end while

        // Mark the last found gap slot without a conflict as empty.
        keys[gapSlot] = Intrinsics.<KType> empty();

        /* #if ($TemplateOptions.VTypeGeneric) */
        values[gapSlot] = Intrinsics.<VType> empty();
        /* #end */
    }

    /**
     * {@inheritDoc}
     */
    @SuppressWarnings("unchecked")
    @Override
    public int removeAll(final KTypeContainer<? super KType> other) {
        final int before = this.size();

        //1) other is a KTypeLookupContainer, so with fast lookup guarantees
        //and is bigger than this, so take advantage of both and iterate over this
        //and test other elements by their contains().
        if (other.size() >= before && other instanceof KTypeLookupContainer<?>) {

            if (this.allocatedDefaultKey) {

<<<<<<< HEAD
                if (other.contains(Intrinsics.<KType> defaultKTypeValue())) {
=======
                if (other.contains(Intrinsics.<KType> empty())) {
>>>>>>> b891046a
                    this.allocatedDefaultKey = false;

                    /*! #if ($TemplateOptions.VTypeGeneric) !*/
                    //help the GC
                    this.allocatedDefaultKeyValue = Intrinsics.<VType> empty();
                    /*! #end !*/
                }
            }

            final KType[] keys = Intrinsics.<KType[]> cast(this.keys);

            for (int i = 0; i < keys.length;) {
                if (is_allocated(i, keys) && other.contains(keys[i])) {
                    this.assigned--;
                    shiftConflictingKeys(i);
                    // Shift, do not increment slot.
                } else {
                    i++;
                }
            }
        } else {
            //2) Do not use contains() from container, which may lead to O(n**2) execution times,
            //so it iterate linearly and call remove() from map which is O(1).
            for (final KTypeCursor<? super KType> c : other) {

                remove((KType) c.value);
            }
        }

        return before - this.size();
    }

    /**
     * {@inheritDoc}
     */
    @Override
    public int removeAll(final KTypePredicate<? super KType> predicate) {
        final int before = this.size();

        if (this.allocatedDefaultKey) {

<<<<<<< HEAD
            if (predicate.apply(Intrinsics.<KType> defaultKTypeValue())) {
=======
            if (predicate.apply(Intrinsics.<KType> empty())) {
>>>>>>> b891046a
                this.allocatedDefaultKey = false;

                /*! #if ($TemplateOptions.VTypeGeneric) !*/
                //help the GC
                this.allocatedDefaultKeyValue = Intrinsics.<VType> empty();
                /*! #end !*/
            }
        }

        final KType[] keys = Intrinsics.<KType[]> cast(this.keys);

        for (int i = 0; i < keys.length;) {
            if (is_allocated(i, keys) && predicate.apply(keys[i])) {
                this.assigned--;
                shiftConflictingKeys(i);
                // Shift, do not increment slot.
            } else {
                i++;
            }
        }

        return before - this.size();
    }

    /**
     * {@inheritDoc}
     */
    @Override
    public int removeAll(final KTypeVTypePredicate<? super KType, ? super VType> predicate) {

        final int before = this.size();

        if (this.allocatedDefaultKey) {

<<<<<<< HEAD
            if (predicate.apply(Intrinsics.<KType> defaultKTypeValue(), this.allocatedDefaultKeyValue)) {
=======
            if (predicate.apply(Intrinsics.<KType> empty(), this.allocatedDefaultKeyValue)) {
>>>>>>> b891046a
                this.allocatedDefaultKey = false;

                /*! #if ($TemplateOptions.VTypeGeneric) !*/
                //help the GC
                this.allocatedDefaultKeyValue = Intrinsics.<VType> empty();
                /*! #end !*/
            }
        }

        final KType[] keys = Intrinsics.<KType[]> cast(this.keys);
        final VType[] values = Intrinsics.<VType[]> cast(this.values);

        for (int i = 0; i < keys.length;) {
            if (is_allocated(i, keys) && predicate.apply(keys[i], values[i])) {
                this.assigned--;
                shiftConflictingKeys(i);
                // Shift, do not increment slot.
            } else {
                i++;
            }
        }

        return before - this.size();
    }

    /**
     * {@inheritDoc}
     */
    @Override
    public VType get(final KType key) {
<<<<<<< HEAD
        if (Intrinsics.isEmpty(key)) {
=======
        if (Intrinsics.<KType> isEmpty(key)) {
>>>>>>> b891046a

            if (this.allocatedDefaultKey) {

                return this.allocatedDefaultKeyValue;
            }

            return this.defaultValue;
        }

        final int mask = this.keys.length - 1;

        final KType[] keys = Intrinsics.<KType[]> cast(this.keys);
        final VType[] values = Intrinsics.<VType[]> cast(this.values);

        //copied straight from  fastutil "fast-path"
        int slot;
        KType curr;

        //1.1 The rehashed slot is free, nothing to get, return default value
<<<<<<< HEAD
        if (Intrinsics.isEmpty(curr = keys[slot = REHASH(key) & mask])) {
=======
        if (Intrinsics.<KType> isEmpty(curr = keys[slot = REHASH(key) & mask])) {
>>>>>>> b891046a

            return this.defaultValue;
        }

        //1.2) The rehashed entry is occupied by the key, return value
        if (Intrinsics.<KType> equalsNotNull(curr, key)) {

            return values[slot];
        }

        //2. Hash collision, search for the key along the path
        slot = (slot + 1) & mask;

        /*! #if ($RH) !*/
        int dist = 0;
        final int[] cached = this.hash_cache;
        /*! #end !*/

        while (is_allocated(slot, keys)
                /*! #if ($RH) !*/&& dist <= probe_distance(slot, cached) /*! #end !*/) {
<<<<<<< HEAD
            if (Intrinsics.equalsKTypeNotNull(key, keys[slot])) {
=======
            if (Intrinsics.<KType> equalsNotNull(key, keys[slot])) {
>>>>>>> b891046a
                return values[slot];
            }
            slot = (slot + 1) & mask;

            /*! #if ($RH) !*/
            dist++;
            /*! #end !*/
        } //end while true

        return this.defaultValue;
    }

    /**
     * {@inheritDoc}
     */
    @Override
    public boolean containsKey(final KType key) {
<<<<<<< HEAD
        if (Intrinsics.isEmpty(key)) {
=======
        if (Intrinsics.<KType> isEmpty(key)) {
>>>>>>> b891046a

            return this.allocatedDefaultKey;
        }

        final int mask = this.keys.length - 1;

        final KType[] keys = Intrinsics.<KType[]> cast(this.keys);

        //copied straight from  fastutil "fast-path"
        int slot;
        KType curr;

        //1.1 The rehashed slot is free, return false
<<<<<<< HEAD
        if (Intrinsics.isEmpty(curr = keys[slot = REHASH(key) & mask])) {
=======
        if (Intrinsics.<KType> isEmpty(curr = keys[slot = REHASH(key) & mask])) {
>>>>>>> b891046a

            return false;
        }

        //1.2) The rehashed entry is occupied by the key, return true
        if (Intrinsics.<KType> equalsNotNull(curr, key)) {

            return true;
        }

        //2. Hash collision, search for the key along the path
        slot = (slot + 1) & mask;

        /*! #if ($RH) !*/
        int dist = 0;
        final int[] cached = this.hash_cache;
        /*! #end !*/

        while (is_allocated(slot, keys)
                /*! #if ($RH) !*/&& dist <= probe_distance(slot, cached) /*! #end !*/) {
<<<<<<< HEAD
            if (Intrinsics.equalsKTypeNotNull(key, keys[slot])) {
=======
            if (Intrinsics.<KType> equalsNotNull(key, keys[slot])) {
>>>>>>> b891046a
                return true;
            }
            slot = (slot + 1) & mask;

            /*! #if ($RH) !*/
            dist++;
            /*! #end !*/
        } //end while true

        //unsuccessful search

        return false;
    }

    /**
     * {@inheritDoc}
     * 
     * <p>Does not release internal buffers.</p>
     */
    @Override
    public void clear() {
        this.assigned = 0;

        this.allocatedDefaultKey = false;

        /*! #if ($TemplateOptions.VTypeGeneric) !*/
        //help the GC
        this.allocatedDefaultKeyValue = Intrinsics.<VType> empty();
        /*! #end !*/

        //Faster than Arrays.fill(keys, null); // Help the GC.
        KTypeArrays.blankArray(this.keys, 0, this.keys.length);

        /*! #if ($TemplateOptions.VTypeGeneric) !*/
        //Faster than Arrays.fill(values, null); // Help the GC.
        VTypeArrays.<VType> blankArray(Intrinsics.<VType[]> cast(this.values), 0, this.values.length);
        /*! #end !*/
    }

    /**
     * {@inheritDoc}
     */
    @Override
    public int size() {
        return this.assigned + (this.allocatedDefaultKey ? 1 : 0);
    }

    /**
     * {@inheritDoc}
     */
    @Override
    public int capacity() {

        return this.resizeAt;
    }

    /**
     * {@inheritDoc}
     * 
     * <p>Note that an empty container may still contain many deleted keys (that occupy buffer
     * space). Adding even a single element to such a container may cause rehashing.</p>
     */
    @Override
    public boolean isEmpty() {
        return size() == 0;
    }

    /**
     * {@inheritDoc}
     */
    @Override
    public int hashCode() {
        int h = 0;

        if (this.allocatedDefaultKey) {
            h += 0 + BitMixer.mix(this.allocatedDefaultKeyValue);
        }

        final KType[] keys = Intrinsics.<KType[]> cast(this.keys);
        final VType[] values = Intrinsics.<VType[]> cast(this.values);

        for (int i = keys.length; --i >= 0;) {
            if (is_allocated(i, keys)) {
                h += BitMixer.mix(keys[i]) + BitMixer.mix(values[i]);
            }
        }

        return h;
    }

    /**
     * {@inheritDoc}
     */
    @Override
    public boolean equals(final Object obj) {
        if (obj != null) {
            if (obj == this) {
                return true;
            }

            //must be of the same class, subclasses are not comparable
            if (obj.getClass() != this.getClass()) {
                return false;
            }

            /* #if ($TemplateOptions.AnyGeneric) */
            @SuppressWarnings("unchecked")
            final/* #end */
            KTypeVTypeMap<KType, VType> other = (KTypeVTypeMap<KType, VType>) obj;
            if (other.size() == this.size()) {
                final EntryIterator it = this.iterator();

                while (it.hasNext()) {
                    final KTypeVTypeCursor<KType, VType> c = it.next();

                    if (other.containsKey(c.key)) {
                        final VType v = other.get(c.key);
<<<<<<< HEAD
                        if (Intrinsics.equalsVType(c.value, v)) {
=======
                        if (Intrinsics.<VType> equals(c.value, v)) {
>>>>>>> b891046a
                            continue;
                        }
                    }
                    //recycle
                    it.release();
                    return false;
                }
                return true;
            }

        }
        return false;
    }

    /**
     * An iterator implementation for {@link #iterator}.
     */
    public final class EntryIterator extends AbstractIterator<KTypeVTypeCursor<KType, VType>>
    {
        public final KTypeVTypeCursor<KType, VType> cursor;

        public EntryIterator() {
            this.cursor = new KTypeVTypeCursor<KType, VType>();
            this.cursor.index = -2;
        }

        /**
         * Iterate backwards w.r.t the buffer, to
         * minimize collision chains when filling another hash container (ex. with putAll())
         */
        @Override
        protected KTypeVTypeCursor<KType, VType> fetch() {
            if (this.cursor.index == KTypeVTypeHashMap.this.keys.length + 1) {

                if (KTypeVTypeHashMap.this.allocatedDefaultKey) {

                    this.cursor.index = KTypeVTypeHashMap.this.keys.length;
                    this.cursor.key = Intrinsics.<KType> empty();
                    this.cursor.value = KTypeVTypeHashMap.this.allocatedDefaultKeyValue;

                    return this.cursor;

                }
                //no value associated with the default key, continue iteration...
                this.cursor.index = KTypeVTypeHashMap.this.keys.length;

            }

            int i = this.cursor.index - 1;

<<<<<<< HEAD
            while (i >= 0 && !is_allocated(i, KTypeVTypeHashMap.this.keys)) {
=======
            while (i >= 0 && !is_allocated(i, Intrinsics.<KType[]> cast(KTypeVTypeHashMap.this.keys))) {
>>>>>>> b891046a
                i--;
            }

            if (i == -1) {
                return done();
            }

            this.cursor.index = i;
            this.cursor.key = Intrinsics.<KType> cast(KTypeVTypeHashMap.this.keys[i]);
            this.cursor.value = Intrinsics.<VType> cast(KTypeVTypeHashMap.this.values[i]);

            return this.cursor;
        }
    }

    /**
     * internal pool of EntryIterator
     */
    protected final IteratorPool<KTypeVTypeCursor<KType, VType>, EntryIterator> entryIteratorPool = new IteratorPool<KTypeVTypeCursor<KType, VType>, EntryIterator>(
            new ObjectFactory<EntryIterator>() {

                @Override
                public EntryIterator create() {
                    return new EntryIterator();
                }

                @Override
                public void initialize(final EntryIterator obj) {
                    obj.cursor.index = KTypeVTypeHashMap.this.keys.length + 1;
                }

                @Override
                public void reset(final EntryIterator obj) {
                    // nothing
                }
            });

    /**
     * {@inheritDoc}
     */
    @Override
    public EntryIterator iterator() {
        //return new EntryIterator();
        return this.entryIteratorPool.borrow();
    }

    /**
     * {@inheritDoc}
     */
    @Override
    public <T extends KTypeVTypeProcedure<? super KType, ? super VType>> T forEach(final T procedure) {

        if (this.allocatedDefaultKey) {

            procedure.apply(Intrinsics.<KType> empty(), this.allocatedDefaultKeyValue);
        }

        final KType[] keys = Intrinsics.<KType[]> cast(this.keys);
        final VType[] values = Intrinsics.<VType[]> cast(this.values);

        //Iterate in reverse for side-stepping the longest conflict chain
        //in another hash, in case apply() is actually used to fill another hash container.
        for (int i = keys.length - 1; i >= 0; i--) {
            if (is_allocated(i, keys)) {
                procedure.apply(keys[i], values[i]);
            }
        }

        return procedure;
    }

    /**
     * {@inheritDoc}
     */
    @Override
    public <T extends KTypeVTypePredicate<? super KType, ? super VType>> T forEach(final T predicate) {
        if (this.allocatedDefaultKey) {

            if (!predicate.apply(Intrinsics.<KType> empty(), this.allocatedDefaultKeyValue)) {

                return predicate;
            }
        }

        final KType[] keys = Intrinsics.<KType[]> cast(this.keys);
        final VType[] values = Intrinsics.<VType[]> cast(this.values);

        //Iterate in reverse for side-stepping the longest conflict chain
        //in another hash, in case apply() is actually used to fill another hash container.
        for (int i = keys.length - 1; i >= 0; i--) {
            if (is_allocated(i, keys)) {
                if (!predicate.apply(keys[i], values[i])) {
                    break;
                }
            }
        } //end for

        return predicate;
    }

    /**
     * @return a new KeysCollection view of the keys of this associated container.
     *         This view then reflects all changes from the map.
     */
    @Override
    public KeysCollection keys() {
        return new KeysCollection();
    }

    /**
     * A view of the keys inside this map.
     */
    public final class KeysCollection extends AbstractKTypeCollection<KType> implements KTypeLookupContainer<KType>
    {
        private final KTypeVTypeHashMap<KType, VType> owner = KTypeVTypeHashMap.this;

        @Override
        public boolean contains(final KType e) {
            return containsKey(e);
        }

        @Override
        public <T extends KTypeProcedure<? super KType>> T forEach(final T procedure) {
            if (this.owner.allocatedDefaultKey) {

                procedure.apply(Intrinsics.<KType> empty());
            }

            final KType[] keys = Intrinsics.<KType[]> cast(this.owner.keys);

            //Iterate in reverse for side-stepping the longest conflict chain
            //in another hash, in case apply() is actually used to fill another hash container.
            for (int i = keys.length - 1; i >= 0; i--) {
                if (is_allocated(i, keys)) {
                    procedure.apply(keys[i]);
                }
            }

            return procedure;
        }

        @Override
        public <T extends KTypePredicate<? super KType>> T forEach(final T predicate) {
            if (this.owner.allocatedDefaultKey) {

                if (!predicate.apply(Intrinsics.<KType> empty())) {

                    return predicate;
                }
            }

            final KType[] keys = Intrinsics.<KType[]> cast(this.owner.keys);

            //Iterate in reverse for side-stepping the longest conflict chain
            //in another hash, in case apply() is actually used to fill another hash container.
            for (int i = keys.length - 1; i >= 0; i--) {
                if (is_allocated(i, keys)) {
                    if (!predicate.apply(keys[i])) {
                        break;
                    }
                }
            }

            return predicate;
        }

        /**
         * {@inheritDoc}
         */
        @Override
        public KeysIterator iterator() {
            //return new KeysIterator();
            return this.keyIteratorPool.borrow();
        }

        /**
         * {@inheritDoc}
         */
        @Override
        public int size() {
            return this.owner.size();
        }

        /**
         * {@inheritDoc}
         */
        @Override
        public int capacity() {

            return this.owner.capacity();
        }

        @Override
        public void clear() {
            this.owner.clear();
        }

        @Override
        public int removeAll(final KTypePredicate<? super KType> predicate) {
            return this.owner.removeAll(predicate);
        }

        @Override
        public int removeAll(final KType e) {
            final boolean hasKey = this.owner.containsKey(e);
            int result = 0;
            if (hasKey) {
                this.owner.remove(e);
                result = 1;
            }
            return result;
        }

        /**
         * internal pool of KeysIterator
         */
        protected final IteratorPool<KTypeCursor<KType>, KeysIterator> keyIteratorPool = new IteratorPool<KTypeCursor<KType>, KeysIterator>(
                new ObjectFactory<KeysIterator>() {

                    @Override
                    public KeysIterator create() {
                        return new KeysIterator();
                    }

                    @Override
                    public void initialize(final KeysIterator obj) {
                        obj.cursor.index = KTypeVTypeHashMap.this.keys.length + 1;
                    }

                    @Override
                    public void reset(final KeysIterator obj) {
                        // nothing

                    }
                });

        @Override
        public KType[] toArray(final KType[] target) {
            int count = 0;

            if (this.owner.allocatedDefaultKey) {

                target[count++] = Intrinsics.<KType> empty();
            }

            final KType[] keys = Intrinsics.<KType[]> cast(this.owner.keys);

            for (int i = 0; i < keys.length; i++) {
                if (is_allocated(i, keys)) {
                    target[count++] = keys[i];
                }
            }

            assert count == this.owner.size();
            return target;
        }
    };

    /**
     * An iterator over the set of keys.
     */
    public final class KeysIterator extends AbstractIterator<KTypeCursor<KType>>
    {
        public final KTypeCursor<KType> cursor;

        public KeysIterator() {
            this.cursor = new KTypeCursor<KType>();
            this.cursor.index = -2;
        }

        /**
         * Iterate backwards w.r.t the buffer, to
         * minimize collision chains when filling another hash container (ex. with putAll())
         */
        @Override
        protected KTypeCursor<KType> fetch() {

            if (this.cursor.index == KTypeVTypeHashMap.this.keys.length + 1) {

                if (KTypeVTypeHashMap.this.allocatedDefaultKey) {

                    this.cursor.index = KTypeVTypeHashMap.this.keys.length;
                    this.cursor.value = Intrinsics.<KType> empty();

                    return this.cursor;

                }
                //no value associated with the default key, continue iteration...
                this.cursor.index = KTypeVTypeHashMap.this.keys.length;

            }

            int i = this.cursor.index - 1;

<<<<<<< HEAD
            while (i >= 0 && !is_allocated(i, KTypeVTypeHashMap.this.keys)) {
=======
            while (i >= 0 && !is_allocated(i, Intrinsics.<KType[]> cast(KTypeVTypeHashMap.this.keys))) {
>>>>>>> b891046a
                i--;
            }

            if (i == -1) {
                return done();
            }

            this.cursor.index = i;
            this.cursor.value = Intrinsics.<KType> cast(KTypeVTypeHashMap.this.keys[i]);

            return this.cursor;
        }
    }

    /**
     * @return a new ValuesCollection, view of the values of this map. This view
     *         then reflects all changes from the map.
     */
    @Override
    public ValuesCollection values() {
        return new ValuesCollection();
    }

    /**
     * A view over the set of values of this map.
     */
    public final class ValuesCollection extends AbstractKTypeCollection<VType>
    {
        private final KTypeVTypeHashMap<KType, VType> owner = KTypeVTypeHashMap.this;

        /**
         * {@inheritDoc}
         */
        @Override
        public int size() {
            return this.owner.size();
        }

        /**
         * {@inheritDoc}
         */
        @Override
        public int capacity() {

            return this.owner.capacity();
        }

        @Override
        public boolean contains(final VType value) {
<<<<<<< HEAD
            if (this.owner.allocatedDefaultKey && Intrinsics.equalsVType(value, this.owner.allocatedDefaultKeyValue)) {
=======
            if (this.owner.allocatedDefaultKey && Intrinsics.<VType> equals(value, this.owner.allocatedDefaultKeyValue)) {
>>>>>>> b891046a

                return true;
            }

            // This is a linear scan over the values, but it's in the contract, so be it.

            final KType[] keys = Intrinsics.<KType[]> cast(this.owner.keys);
            final VType[] values = Intrinsics.<VType[]> cast(this.owner.values);

            for (int slot = 0; slot < keys.length; slot++) {
<<<<<<< HEAD
                if (is_allocated(slot, keys) && Intrinsics.equalsVType(value, values[slot])) {
=======
                if (is_allocated(slot, keys) && Intrinsics.<VType> equals(value, values[slot])) {
>>>>>>> b891046a
                    return true;
                }
            }
            return false;
        }

        @Override
        public <T extends KTypeProcedure<? super VType>> T forEach(final T procedure) {
            if (this.owner.allocatedDefaultKey) {

                procedure.apply(this.owner.allocatedDefaultKeyValue);
            }

            final KType[] keys = Intrinsics.<KType[]> cast(this.owner.keys);
            final VType[] values = Intrinsics.<VType[]> cast(this.owner.values);

            for (int slot = 0; slot < keys.length; slot++) {
                if (is_allocated(slot, keys)) {

                    procedure.apply(values[slot]);
                }
            }

            return procedure;
        }

        @Override
        public <T extends KTypePredicate<? super VType>> T forEach(final T predicate) {
            if (this.owner.allocatedDefaultKey) {

                if (!predicate.apply(this.owner.allocatedDefaultKeyValue)) {
                    return predicate;
                }
            }

            final KType[] keys = Intrinsics.<KType[]> cast(this.owner.keys);
            final VType[] values = Intrinsics.<VType[]> cast(this.owner.values);

            for (int slot = 0; slot < keys.length; slot++) {
                if (is_allocated(slot, keys)) {
                    if (!predicate.apply(values[slot])) {
                        break;
                    }
                }
            }

            return predicate;
        }

        @Override
        public ValuesIterator iterator() {
            // return new ValuesIterator();
            return this.valuesIteratorPool.borrow();
        }

        /**
         * {@inheritDoc}
         * Indeed removes all the (key,value) pairs matching
         * (key ? ,  e) with the  same  e,  from  the map.
         */
        @Override
        public int removeAll(final VType e) {
            final int before = this.owner.size();

            if (this.owner.allocatedDefaultKey) {

                if (Intrinsics.<VType> equals(e, this.owner.allocatedDefaultKeyValue)) {

                    this.owner.allocatedDefaultKey = false;

                    /*! #if ($TemplateOptions.VTypeGeneric) !*/
                    //help the GC
                    this.owner.allocatedDefaultKeyValue = Intrinsics.<VType> empty();
                    /*! #end !*/
                }
            }

            final KType[] keys = Intrinsics.<KType[]> cast(this.owner.keys);
            final VType[] values = Intrinsics.<VType[]> cast(this.owner.values);

            for (int slot = 0; slot < keys.length;) {
<<<<<<< HEAD
                if (is_allocated(slot, keys) && Intrinsics.equalsVType(e, values[slot])) {
=======
                if (is_allocated(slot, keys) && Intrinsics.<VType> equals(e, values[slot])) {
>>>>>>> b891046a
                    this.owner.assigned--;
                    shiftConflictingKeys(slot);
                    // Shift, do not increment slot.
                } else {
                    slot++;
                }
            }
            return before - this.owner.size();
        }

        /**
         * {@inheritDoc}
         * Indeed removes all the (key,value) pairs matching
         * the predicate for the values, from  the map.
         */
        @Override
        public int removeAll(final KTypePredicate<? super VType> predicate) {
            final int before = this.owner.size();

            if (this.owner.allocatedDefaultKey) {

                if (predicate.apply(this.owner.allocatedDefaultKeyValue)) {

                    this.owner.allocatedDefaultKey = false;

                    /*! #if ($TemplateOptions.VTypeGeneric) !*/
                    //help the GC
                    this.owner.allocatedDefaultKeyValue = Intrinsics.<VType> empty();
                    /*! #end !*/
                }
            }

            final KType[] keys = Intrinsics.<KType[]> cast(this.owner.keys);
            final VType[] values = Intrinsics.<VType[]> cast(this.owner.values);

            for (int slot = 0; slot < keys.length;) {
                if (is_allocated(slot, keys) && predicate.apply(values[slot])) {
                    this.owner.assigned--;
                    shiftConflictingKeys(slot);
                    // Shift, do not increment slot.
                } else {
                    slot++;
                }
            }
            return before - this.owner.size();
        }

        /**
         * {@inheritDoc}
         *  Alias for clear() the whole map.
         */
        @Override
        public void clear() {
            this.owner.clear();
        }

        /**
         * internal pool of ValuesIterator
         */
        protected final IteratorPool<KTypeCursor<VType>, ValuesIterator> valuesIteratorPool = new IteratorPool<KTypeCursor<VType>, ValuesIterator>(
                new ObjectFactory<ValuesIterator>() {

                    @Override
                    public ValuesIterator create() {
                        return new ValuesIterator();
                    }

                    @Override
                    public void initialize(final ValuesIterator obj) {
                        obj.cursor.index = KTypeVTypeHashMap.this.keys.length + 1;
                    }

                    @Override
                    public void reset(final ValuesIterator obj) {
                        // nothing
                    }
                });

        @Override
        public VType[] toArray(final VType[] target) {
            int count = 0;

            if (this.owner.allocatedDefaultKey) {

                target[count++] = this.owner.allocatedDefaultKeyValue;
            }

            final KType[] keys = Intrinsics.<KType[]> cast(this.owner.keys);

            final VType[] values = Intrinsics.<VType[]> cast(this.owner.values);

            for (int i = 0; i < values.length; i++) {
                if (is_allocated(i, keys)) {
                    target[count++] = values[i];
                }
            }

            assert count == this.owner.size();
            return target;
        }
    }

    /**
     * An iterator over the set of values.
     */
    public final class ValuesIterator extends AbstractIterator<KTypeCursor<VType>>
    {
        public final KTypeCursor<VType> cursor;

        public ValuesIterator() {
            this.cursor = new KTypeCursor<VType>();
            this.cursor.index = -2;
        }

        /**
         * Iterate backwards w.r.t the buffer, to
         * minimize collision chains when filling another hash container (ex. with putAll())
         */
        @Override
        protected KTypeCursor<VType> fetch() {
            if (this.cursor.index == KTypeVTypeHashMap.this.values.length + 1) {

                if (KTypeVTypeHashMap.this.allocatedDefaultKey) {

                    this.cursor.index = KTypeVTypeHashMap.this.values.length;
                    this.cursor.value = KTypeVTypeHashMap.this.allocatedDefaultKeyValue;

                    return this.cursor;

                }
                //no value associated with the default key, continue iteration...
                this.cursor.index = KTypeVTypeHashMap.this.keys.length;

            }

            int i = this.cursor.index - 1;

<<<<<<< HEAD
            while (i >= 0 && !is_allocated(i, KTypeVTypeHashMap.this.keys)) {
=======
            while (i >= 0 && !is_allocated(i, Intrinsics.<KType[]> cast(KTypeVTypeHashMap.this.keys))) {
>>>>>>> b891046a
                i--;
            }

            if (i == -1) {
                return done();
            }

            this.cursor.index = i;
            this.cursor.value = Intrinsics.<VType> cast(KTypeVTypeHashMap.this.values[i]);

            return this.cursor;
        }
    }

    /**
     * {@inheritDoc}
     */
    @Override
    public KTypeVTypeHashMap<KType, VType> clone() {
        //clone to size() to prevent some cases of exponential sizes,
        final KTypeVTypeHashMap<KType, VType> cloned = new KTypeVTypeHashMap<KType, VType>(this.size(), this.loadFactor);

        //do not clone because of independent perturbation seeds
        cloned.putAll(this);

        cloned.allocatedDefaultKeyValue = this.allocatedDefaultKeyValue;
        cloned.allocatedDefaultKey = this.allocatedDefaultKey;
        cloned.defaultValue = this.defaultValue;

        return cloned;
    }

    /**
     * Convert the contents of this map to a human-friendly string.
     */
    @Override
    public String toString() {
        final StringBuilder buffer = new StringBuilder();
        buffer.append("[");

        boolean first = true;
        for (final KTypeVTypeCursor<KType, VType> cursor : this) {
            if (!first) {
                buffer.append(", ");
            }
            buffer.append(cursor.key);
            buffer.append("=>");
            buffer.append(cursor.value);
            first = false;
        }
        buffer.append("]");
        return buffer.toString();
    }

    /**
     * Creates a hash map from two index-aligned arrays of key-value pairs.
     */
    public static <KType, VType> KTypeVTypeHashMap<KType, VType> from(final KType[] keys, final VType[] values) {
        if (keys.length != values.length) {
            throw new IllegalArgumentException("Arrays of keys and values must have an identical length.");
        }

        final KTypeVTypeHashMap<KType, VType> map = new KTypeVTypeHashMap<KType, VType>(keys.length);

        for (int i = 0; i < keys.length; i++) {
            map.put(keys[i], values[i]);
        }
        return map;
    }

    /**
     * Create a hash map from another associative container. (constructor shortcut)
     */
    public static <KType, VType> KTypeVTypeHashMap<KType, VType> from(
            final KTypeVTypeAssociativeContainer<KType, VType> container) {
        return new KTypeVTypeHashMap<KType, VType>(container);
    }

    /**
     * Create a new hash map without providing the full generic signature
     * (constructor shortcut).
     */
    public static <KType, VType> KTypeVTypeHashMap<KType, VType> newInstance() {
        return new KTypeVTypeHashMap<KType, VType>();
    }

    /**
     * Create a new hash map with initial capacity and load factor control.
     * (constructor shortcut).
     */
    public static <KType, VType> KTypeVTypeHashMap<KType, VType> newInstance(final int initialCapacity,
            final float loadFactor) {
        return new KTypeVTypeHashMap<KType, VType>(initialCapacity, loadFactor);
    }

    /**
     * Returns the "default value" value used in containers methods returning
     * "default value"
     */
    public VType getDefaultValue() {
        return this.defaultValue;
    }

    /**
     * Set the "default value" value to be used in containers methods returning
     * "default value"
     * 
     * @return
     */
    public void setDefaultValue(final VType defaultValue) {
        this.defaultValue = defaultValue;
    }

    //Test for existence in template
<<<<<<< HEAD
    /*! #if ($TemplateOptions.inlineKType("is_allocated",
        "(slot, keys)",
        "!Intrinsics.isEmpty(keys[slot])")) !*/
=======
    /*! #if ($TemplateOptions.declareInline("is_allocated(slot, keys)",
        "<*,*>==>!Intrinsics.<KType>isEmpty(keys[slot])")) !*/
>>>>>>> b891046a
    /**
     *  template version
     * (actual method is inlined in generated code)
     */
    private boolean is_allocated(final int slot, final KType[] keys) {

<<<<<<< HEAD
        return !Intrinsics.isEmpty(keys[slot]);
=======
        return !Intrinsics.<KType> isEmpty(keys[slot]);
>>>>>>> b891046a
    }

    /*! #end !*/

<<<<<<< HEAD
    /*! #if ($TemplateOptions.inlineKType("probe_distance",
        "(slot, cache)",
        "slot < cache[slot] ? slot + cache.length - cache[slot] : slot - cache[slot]")) !*/
=======
    /*! #if ($TemplateOptions.declareInline("probe_distance(slot, cache)",
        "<*,*>==>slot < cache[slot] ? slot + cache.length - cache[slot] : slot - cache[slot]")) !*/
>>>>>>> b891046a
    /**
     * (actual method is inlined in generated code)
     */
    private int probe_distance(final int slot, final int[] cache) {

        final int rh = cache[slot];

        /*! #if($DEBUG) !*/
        //Check : cached hashed slot is == computed value
        final int mask = cache.length - 1;
        assert rh == (REHASH(Intrinsics.<KType> cast(this.keys[slot])) & mask);
        /*! #end !*/

        if (slot < rh) {
            //wrap around
            return slot + cache.length - rh;
        }

        return slot - rh;
    }

    /*! #end !*/

    /*! #if ($TemplateOptions.declareInline("REHASH(value)",
    "<Object,*>==>MurmurHash3.mix(value.hashCode() , this.perturbation)",
    "<byte,*>==>PhiMix.mix(value , this.perturbation)",
    "<char,*>==>PhiMix.mix(value , this.perturbation)",
    "<short,*>==>PhiMix.mix(value , this.perturbation)",
    "<*,*>==>MurmurHash3.mix(value , this.perturbation)")) !*/
    /**
     * REHASH method for rehashing the keys.
     * (inlined in generated code)
     * Thanks to single array mode, no need to check for null/0 or booleans.
     */
    private int REHASH(final KType value) {

        return MurmurHash3.mix(value.hashCode(), this.perturbation);
    }

    /*! #end !*/

<<<<<<< HEAD
    /*! #if ($TemplateOptions.inlineKTypeGenericAndPrimitive("REHASH2",
    "(value, perturb)",
    "MurmurHash3.mix(value.hashCode() , perturb)",
    "MurmurHash3.mix(value , perturb)")) !*/
=======
    /*! #if ($TemplateOptions.declareInline("REHASH2(value, perturb)",
    "<Object,*>==>MurmurHash3.mix(value.hashCode() , perturb)",
    "<byte,*>==>PhiMix.mix(value , perturb)",
    "<char,*>==>PhiMix.mix(value , perturb)",
    "<short,*>==>PhiMix.mix(value , perturb)",
    "<*,*>==>MurmurHash3.mix(value , perturb)")) !*/
>>>>>>> b891046a
    /**
     * REHASH2 method for rehashing the keys with perturbation seed as parameter
     * (inlined in generated code)
     * Thanks to single array mode, no need to check for null/0 or booleans.
     */
    private int REHASH2(final KType value, final int perturb) {

        return MurmurHash3.mix(value.hashCode(), perturb);
    }
    /*! #end !*/
}<|MERGE_RESOLUTION|>--- conflicted
+++ resolved
@@ -55,19 +55,6 @@
 
     /**
      * Hash-indexed array holding all keys.
-<<<<<<< HEAD
-      #if ($TemplateOptions.KTypeGeneric)
-     * <p><strong>Important!</strong>
-     * The actual value in this field is always an instance of <code>Object[]</code>.
-     * Be warned that <code>javac</code> emits additional casts when <code>keys</code>
-     * are directly accessed; <strong>these casts
-     * may result in exceptions at runtime</strong>. A workaround is to cast directly to
-     * <code>Object[]</code> before accessing the buffer's elements (although it is highly
-     * recommended to use a {@link #iterator()} instead.
-     * </pre>
-      #end
-=======
->>>>>>> b891046a
      * <p>
      * Direct map iteration: iterate  {keys[i], values[i]} for i in [0; keys.length[ where keys[i] != 0/null, then also
      * {0/null, {@link #allocatedDefaultKeyValue} } is in the map if {@link #allocatedDefaultKey} = true.
@@ -83,19 +70,6 @@
     /**
      * Hash-indexed array holding all values associated to the keys.
      * stored in {@link #keys}.
-<<<<<<< HEAD
-      #if ($TemplateOptions.KTypeGeneric)
-     * <p><strong>Important!</strong>
-     * The actual value in this field is always an instance of <code>Object[]</code>.
-     * Be warned that <code>javac</code> emits additional casts when <code>values</code>
-     * are directly accessed; <strong>these casts
-     * may result in exceptions at runtime</strong>. A workaround is to cast directly to
-     * <code>Object[]</code> before accessing the buffer's elements (although it is highly
-     * recommended to use a {@link #iterator()} instead.
-     * </pre>
-      #end
-=======
->>>>>>> b891046a
      */
     public/*! #if ($TemplateOptions.VTypePrimitive)
           VType []
@@ -203,11 +177,7 @@
      */
     @Override
     public VType put(KType key, VType value) {
-<<<<<<< HEAD
-        if (Intrinsics.isEmpty(key)) {
-=======
         if (Intrinsics.<KType> isEmpty(key)) {
->>>>>>> b891046a
 
             if (this.allocatedDefaultKey) {
 
@@ -233,11 +203,7 @@
         KType curr;
 
         //1.1 The rehashed key slot is occupied...
-<<<<<<< HEAD
-        if (!Intrinsics.isEmpty(curr = keys[slot = REHASH(key) & mask])) {
-=======
         if (!Intrinsics.<KType> isEmpty(curr = keys[slot = REHASH(key) & mask])) {
->>>>>>> b891046a
 
             //1.2 the occupied place is indeed key, so only updates the value and nothing else.
             if (Intrinsics.<KType> equalsNotNull(curr, key)) {
@@ -276,11 +242,7 @@
 
         //2. Slow path, find a place somewhere down there...
         while (is_allocated(slot, keys)) {
-<<<<<<< HEAD
-            if (Intrinsics.equalsKTypeNotNull(key, keys[slot])) {
-=======
             if (Intrinsics.<KType> equalsNotNull(key, keys[slot])) {
->>>>>>> b891046a
                 final VType oldValue = values[slot];
                 values[slot] = value;
 
@@ -381,26 +343,8 @@
 
     /*! #if ($TemplateOptions.VTypeNumeric) !*/
     /**
-<<<<<<< HEAD
-     * <a href="http://trove4j.sourceforge.net">Trove</a>-inspired API method. An equivalent
-     * of the following code:
-     * <pre>
-     *  if (containsKey(key))
-     *  {
-     *   VType v = (VType) (lget() + additionValue);
-     *   lset(v);
-     *   return v;
-     *  }
-     *  else
-     *  {
-     *   put(key, putValue);
-     *   return putValue;
-     * }
-     * </pre>
-=======
      * If <code>key</code> exists, <code>putValue</code> is inserted into the map,
      * otherwise any existing value is incremented by <code>additionValue</code>.
->>>>>>> b891046a
      * 
      * @param key
      *          The key of the value to adjust.
@@ -411,128 +355,6 @@
      * @return Returns the current value associated with <code>key</code> (after
      *         changes).
      */
-<<<<<<< HEAD
-    /*! #end !*/
-    /*! #if ($TemplateOptions.VTypeNumeric)
-        @Override
-        public VType putOrAdd(KType key, VType putValue, VType additionValue)
-        {
-            if (Intrinsics.isEmpty(key)) {
-
-                if (this.allocatedDefaultKey) {
-
-                    this.allocatedDefaultKeyValue += additionValue;
-
-                    return this.allocatedDefaultKeyValue;
-                }
-
-                this.allocatedDefaultKeyValue = putValue;
-
-                this.allocatedDefaultKey = true;
-
-                return putValue;
-            }
-
-            final int mask = this.keys.length - 1;
-
-            final KType[] keys = this.keys;
-            final VType[] values = this.values;
-
-            VType value =  putValue;
-
-             //copied straight from  fastutil "fast-path"
-            int slot;
-            KType curr;
-
-            //1.1 The rehashed key slot is occupied...
-            if (!Intrinsics.isEmpty(curr = keys[slot = REHASH(key) & mask])) {
-
-                //1.2 the occupied place is indeed key, so only increments the value and nothing else.
-                if (Intrinsics.equalsKTypeNotNull(curr, key)) {
-
-                    values[slot] += additionValue;
-                    return values[slot];
-                }
-
-                //1.3 key is colliding, manage below :
-            }
-            else if (this.assigned < this.resizeAt) {
-
-                //1.4 key is not colliding, without resize, so insert, return defaultValue.
-                keys[slot] = key;
-                values[slot] = value;
-                this.assigned++;
-
-                #if ($RH)
-                this.hash_cache[slot] = slot;
-                #end
-
-                return putValue;
-            }
-
-            #if ($RH)
-            final int[] cached = this.hash_cache;
-            KType tmpKey;
-            VType tmpValue;
-            int tmpAllocated;
-            int initial_slot = slot;
-            int dist = 0;
-            int existing_distance = 0;
-            #end
-
-            while (is_allocated(slot, keys))
-            {
-                #if ($RH)
-                existing_distance = probe_distance(slot, cached);
-                #end
-
-                if (Intrinsics.equalsKTypeNotNull(key, keys[slot]))
-                {
-                    values[slot] += additionValue;
-                    return values[slot];
-                }
-                #if ($RH)
-        		else if (dist > existing_distance)
-                {
-        			//swap current (key, value, initial_slot) with slot places
-        			tmpKey = keys[slot];
-        			keys[slot] = key;
-        			key =  tmpKey;
-
-        			tmpValue = values[slot];
-        			values[slot] = value;
-        			value =  tmpValue;
-
-        			tmpAllocated = cached[slot];
-        			cached[slot] = initial_slot;
-        			initial_slot = tmpAllocated;
-
-                    dist = existing_distance;
-                }
-                #end
-
-                slot = (slot + 1) & mask;
-
-        		#if ($RH)
-                dist++;
-                #end
-            }
-
-            if (assigned == resizeAt) {
-                expandAndPut(key, value, slot);
-            } else {
-
-                assigned++;
-                #if ($RH)
-                cached[slot] = initial_slot;
-                #end
-
-                keys[slot] = key;
-                values[slot] = value;
-            }
-
-            return putValue;
-=======
     @Override
     public VType putOrAdd(final KType key, VType putValue, final VType incrementValue) {
 
@@ -540,29 +362,9 @@
             putValue = get(key);
 
             putValue = (VType) (Intrinsics.<VType> add(putValue, incrementValue));
->>>>>>> b891046a
         }
         #end !*/
 
-<<<<<<< HEAD
-    /*! #if ($TemplateOptions.VTypeNumeric) !*/
-    /**
-     * An equivalent of calling
-     * 
-     * <pre>
-     *  if (containsKey(key))
-     *  {
-     *   VType v = (VType) (lget() + additionValue);
-     *   lset(v);
-     *   return v;
-     *  }
-     *  else
-     *  {
-     *   put(key, additionValue);
-     *   return additionValue;
-     * }
-     * </pre>
-=======
         put(key, putValue);
         return putValue;
     }
@@ -573,22 +375,11 @@
     /**
      * Adds <code>incrementValue</code> to any existing value for the given <code>key</code>
      * or inserts <code>incrementValue</code> if <code>key</code> did not previously exist.
->>>>>>> b891046a
      * 
      * @param key The key of the value to adjust.
      * @param incrementValue The value to put or add to the existing value if <code>key</code> exists.
      * @return Returns the current value associated with <code>key</code> (after changes).
      */
-<<<<<<< HEAD
-    /*! #end !*/
-    /*! #if ($TemplateOptions.VTypeNumeric)
-        @Override
-        public VType addTo(KType key, VType additionValue)
-        {
-            return putOrAdd(key, additionValue, additionValue);
-        }
-        #end !*/
-=======
     @Override
     public VType addTo(final KType key, final VType incrementValue)
     {
@@ -596,7 +387,6 @@
     }
 
     /*! #end !*/
->>>>>>> b891046a
 
     /**
      * Expand the internal storage buffers (capacity) and rehash.
@@ -605,11 +395,7 @@
         assert this.assigned == this.resizeAt;
 
         //default sentinel value is never in the keys[] array, so never trigger reallocs
-<<<<<<< HEAD
-        assert !Intrinsics.isEmpty(pendingKey);
-=======
         assert !Intrinsics.<KType> isEmpty(pendingKey);
->>>>>>> b891046a
 
         // Try to allocate new buffers first. If we OOM, it'll be now without
         // leaving the data structure in an inconsistent state.
@@ -744,11 +530,7 @@
 
             //allocate so that there is at least one slot that remains allocated = false
             //this is compulsory to guarantee proper stop in searching loops
-<<<<<<< HEAD
-            this.resizeAt = Math.max(3, (int) (capacity * this.loadFactor)) - 2;
-=======
             this.resizeAt = Math.min(capacity - 1, (int) (capacity * this.loadFactor));
->>>>>>> b891046a
         } catch (final OutOfMemoryError e) {
 
             throw new BufferAllocationException(
@@ -764,11 +546,7 @@
      */
     @Override
     public VType remove(final KType key) {
-<<<<<<< HEAD
-        if (Intrinsics.isEmpty(key)) {
-=======
         if (Intrinsics.<KType> isEmpty(key)) {
->>>>>>> b891046a
 
             if (this.allocatedDefaultKey) {
 
@@ -796,11 +574,7 @@
         KType curr;
 
         //1.1 The rehashed slot is free, nothing to remove, return default value
-<<<<<<< HEAD
-        if (Intrinsics.isEmpty(curr = keys[slot = REHASH(key) & mask])) {
-=======
         if (Intrinsics.<KType> isEmpty(curr = keys[slot = REHASH(key) & mask])) {
->>>>>>> b891046a
 
             return this.defaultValue;
         }
@@ -827,11 +601,7 @@
         //2. Slow path here
         while (is_allocated(slot, keys)
                 /*! #if ($RH) !*/&& dist <= probe_distance(slot, cached) /*! #end !*/) {
-<<<<<<< HEAD
-            if (Intrinsics.equalsKTypeNotNull(key, keys[slot])) {
-=======
             if (Intrinsics.<KType> equalsNotNull(key, keys[slot])) {
->>>>>>> b891046a
                 final VType value = values[slot];
 
                 this.assigned--;
@@ -873,11 +643,7 @@
             final KType existing = keys[slot];
             final VType existingValue = values[slot];
 
-<<<<<<< HEAD
-            if (Intrinsics.isEmpty(existing)) {
-=======
             if (Intrinsics.<KType> isEmpty(existing)) {
->>>>>>> b891046a
                 break;
             }
 
@@ -937,11 +703,7 @@
 
             if (this.allocatedDefaultKey) {
 
-<<<<<<< HEAD
-                if (other.contains(Intrinsics.<KType> defaultKTypeValue())) {
-=======
                 if (other.contains(Intrinsics.<KType> empty())) {
->>>>>>> b891046a
                     this.allocatedDefaultKey = false;
 
                     /*! #if ($TemplateOptions.VTypeGeneric) !*/
@@ -983,11 +745,7 @@
 
         if (this.allocatedDefaultKey) {
 
-<<<<<<< HEAD
-            if (predicate.apply(Intrinsics.<KType> defaultKTypeValue())) {
-=======
             if (predicate.apply(Intrinsics.<KType> empty())) {
->>>>>>> b891046a
                 this.allocatedDefaultKey = false;
 
                 /*! #if ($TemplateOptions.VTypeGeneric) !*/
@@ -1022,11 +780,7 @@
 
         if (this.allocatedDefaultKey) {
 
-<<<<<<< HEAD
-            if (predicate.apply(Intrinsics.<KType> defaultKTypeValue(), this.allocatedDefaultKeyValue)) {
-=======
             if (predicate.apply(Intrinsics.<KType> empty(), this.allocatedDefaultKeyValue)) {
->>>>>>> b891046a
                 this.allocatedDefaultKey = false;
 
                 /*! #if ($TemplateOptions.VTypeGeneric) !*/
@@ -1057,11 +811,7 @@
      */
     @Override
     public VType get(final KType key) {
-<<<<<<< HEAD
-        if (Intrinsics.isEmpty(key)) {
-=======
         if (Intrinsics.<KType> isEmpty(key)) {
->>>>>>> b891046a
 
             if (this.allocatedDefaultKey) {
 
@@ -1081,11 +831,7 @@
         KType curr;
 
         //1.1 The rehashed slot is free, nothing to get, return default value
-<<<<<<< HEAD
-        if (Intrinsics.isEmpty(curr = keys[slot = REHASH(key) & mask])) {
-=======
         if (Intrinsics.<KType> isEmpty(curr = keys[slot = REHASH(key) & mask])) {
->>>>>>> b891046a
 
             return this.defaultValue;
         }
@@ -1106,11 +852,7 @@
 
         while (is_allocated(slot, keys)
                 /*! #if ($RH) !*/&& dist <= probe_distance(slot, cached) /*! #end !*/) {
-<<<<<<< HEAD
-            if (Intrinsics.equalsKTypeNotNull(key, keys[slot])) {
-=======
             if (Intrinsics.<KType> equalsNotNull(key, keys[slot])) {
->>>>>>> b891046a
                 return values[slot];
             }
             slot = (slot + 1) & mask;
@@ -1128,11 +870,7 @@
      */
     @Override
     public boolean containsKey(final KType key) {
-<<<<<<< HEAD
-        if (Intrinsics.isEmpty(key)) {
-=======
         if (Intrinsics.<KType> isEmpty(key)) {
->>>>>>> b891046a
 
             return this.allocatedDefaultKey;
         }
@@ -1146,11 +884,7 @@
         KType curr;
 
         //1.1 The rehashed slot is free, return false
-<<<<<<< HEAD
-        if (Intrinsics.isEmpty(curr = keys[slot = REHASH(key) & mask])) {
-=======
         if (Intrinsics.<KType> isEmpty(curr = keys[slot = REHASH(key) & mask])) {
->>>>>>> b891046a
 
             return false;
         }
@@ -1171,11 +905,7 @@
 
         while (is_allocated(slot, keys)
                 /*! #if ($RH) !*/&& dist <= probe_distance(slot, cached) /*! #end !*/) {
-<<<<<<< HEAD
-            if (Intrinsics.equalsKTypeNotNull(key, keys[slot])) {
-=======
             if (Intrinsics.<KType> equalsNotNull(key, keys[slot])) {
->>>>>>> b891046a
                 return true;
             }
             slot = (slot + 1) & mask;
@@ -1293,11 +1023,7 @@
 
                     if (other.containsKey(c.key)) {
                         final VType v = other.get(c.key);
-<<<<<<< HEAD
-                        if (Intrinsics.equalsVType(c.value, v)) {
-=======
                         if (Intrinsics.<VType> equals(c.value, v)) {
->>>>>>> b891046a
                             continue;
                         }
                     }
@@ -1348,11 +1074,7 @@
 
             int i = this.cursor.index - 1;
 
-<<<<<<< HEAD
-            while (i >= 0 && !is_allocated(i, KTypeVTypeHashMap.this.keys)) {
-=======
             while (i >= 0 && !is_allocated(i, Intrinsics.<KType[]> cast(KTypeVTypeHashMap.this.keys))) {
->>>>>>> b891046a
                 i--;
             }
 
@@ -1647,11 +1369,7 @@
 
             int i = this.cursor.index - 1;
 
-<<<<<<< HEAD
-            while (i >= 0 && !is_allocated(i, KTypeVTypeHashMap.this.keys)) {
-=======
             while (i >= 0 && !is_allocated(i, Intrinsics.<KType[]> cast(KTypeVTypeHashMap.this.keys))) {
->>>>>>> b891046a
                 i--;
             }
 
@@ -1701,11 +1419,7 @@
 
         @Override
         public boolean contains(final VType value) {
-<<<<<<< HEAD
-            if (this.owner.allocatedDefaultKey && Intrinsics.equalsVType(value, this.owner.allocatedDefaultKeyValue)) {
-=======
             if (this.owner.allocatedDefaultKey && Intrinsics.<VType> equals(value, this.owner.allocatedDefaultKeyValue)) {
->>>>>>> b891046a
 
                 return true;
             }
@@ -1716,11 +1430,7 @@
             final VType[] values = Intrinsics.<VType[]> cast(this.owner.values);
 
             for (int slot = 0; slot < keys.length; slot++) {
-<<<<<<< HEAD
-                if (is_allocated(slot, keys) && Intrinsics.equalsVType(value, values[slot])) {
-=======
                 if (is_allocated(slot, keys) && Intrinsics.<VType> equals(value, values[slot])) {
->>>>>>> b891046a
                     return true;
                 }
             }
@@ -1802,11 +1512,7 @@
             final VType[] values = Intrinsics.<VType[]> cast(this.owner.values);
 
             for (int slot = 0; slot < keys.length;) {
-<<<<<<< HEAD
-                if (is_allocated(slot, keys) && Intrinsics.equalsVType(e, values[slot])) {
-=======
                 if (is_allocated(slot, keys) && Intrinsics.<VType> equals(e, values[slot])) {
->>>>>>> b891046a
                     this.owner.assigned--;
                     shiftConflictingKeys(slot);
                     // Shift, do not increment slot.
@@ -1944,11 +1650,7 @@
 
             int i = this.cursor.index - 1;
 
-<<<<<<< HEAD
-            while (i >= 0 && !is_allocated(i, KTypeVTypeHashMap.this.keys)) {
-=======
             while (i >= 0 && !is_allocated(i, Intrinsics.<KType[]> cast(KTypeVTypeHashMap.this.keys))) {
->>>>>>> b891046a
                 i--;
             }
 
@@ -2063,37 +1765,21 @@
     }
 
     //Test for existence in template
-<<<<<<< HEAD
-    /*! #if ($TemplateOptions.inlineKType("is_allocated",
-        "(slot, keys)",
-        "!Intrinsics.isEmpty(keys[slot])")) !*/
-=======
     /*! #if ($TemplateOptions.declareInline("is_allocated(slot, keys)",
         "<*,*>==>!Intrinsics.<KType>isEmpty(keys[slot])")) !*/
->>>>>>> b891046a
     /**
      *  template version
      * (actual method is inlined in generated code)
      */
     private boolean is_allocated(final int slot, final KType[] keys) {
 
-<<<<<<< HEAD
-        return !Intrinsics.isEmpty(keys[slot]);
-=======
         return !Intrinsics.<KType> isEmpty(keys[slot]);
->>>>>>> b891046a
     }
 
     /*! #end !*/
 
-<<<<<<< HEAD
-    /*! #if ($TemplateOptions.inlineKType("probe_distance",
-        "(slot, cache)",
-        "slot < cache[slot] ? slot + cache.length - cache[slot] : slot - cache[slot]")) !*/
-=======
     /*! #if ($TemplateOptions.declareInline("probe_distance(slot, cache)",
         "<*,*>==>slot < cache[slot] ? slot + cache.length - cache[slot] : slot - cache[slot]")) !*/
->>>>>>> b891046a
     /**
      * (actual method is inlined in generated code)
      */
@@ -2135,19 +1821,12 @@
 
     /*! #end !*/
 
-<<<<<<< HEAD
-    /*! #if ($TemplateOptions.inlineKTypeGenericAndPrimitive("REHASH2",
-    "(value, perturb)",
-    "MurmurHash3.mix(value.hashCode() , perturb)",
-    "MurmurHash3.mix(value , perturb)")) !*/
-=======
     /*! #if ($TemplateOptions.declareInline("REHASH2(value, perturb)",
     "<Object,*>==>MurmurHash3.mix(value.hashCode() , perturb)",
     "<byte,*>==>PhiMix.mix(value , perturb)",
     "<char,*>==>PhiMix.mix(value , perturb)",
     "<short,*>==>PhiMix.mix(value , perturb)",
     "<*,*>==>MurmurHash3.mix(value , perturb)")) !*/
->>>>>>> b891046a
     /**
      * REHASH2 method for rehashing the keys with perturbation seed as parameter
      * (inlined in generated code)
