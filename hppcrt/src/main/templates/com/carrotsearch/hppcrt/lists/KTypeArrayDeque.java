--- conflicted
+++ resolved
@@ -363,11 +363,7 @@
         final KType[] buffer = Intrinsics.<KType[]> cast(this.buffer);
 
         for (int i = this.head; i != last; i = KTypeArrayDeque.oneRight(i, bufLen)) {
-<<<<<<< HEAD
-            if (Intrinsics.equalsKType(e1, buffer[i])) {
-=======
             if (Intrinsics.<KType> equals(e1, buffer[i])) {
->>>>>>> b891046a
                 return i;
             }
         }
@@ -409,12 +405,8 @@
         final KType[] buffer = Intrinsics.<KType[]> cast(this.buffer);
 
         for (int i = KTypeArrayDeque.oneLeft(this.tail, bufLen); i != last; i = KTypeArrayDeque.oneLeft(i, bufLen)) {
-<<<<<<< HEAD
-            if (Intrinsics.equalsKType(e1, buffer[i])) {
-=======
 
             if (Intrinsics.<KType> equals(e1, buffer[i])) {
->>>>>>> b891046a
                 return i;
             }
         }
@@ -460,11 +452,7 @@
 
         int from, to;
         for (from = to = this.head; from != last; from = KTypeArrayDeque.oneRight(from, bufLen)) {
-<<<<<<< HEAD
-            if (Intrinsics.equalsKType(e1, buffer[from])) {
-=======
             if (Intrinsics.<KType> equals(e1, buffer[from])) {
->>>>>>> b891046a
                 /*! #if ($TemplateOptions.KTypeGeneric) !*/
                 buffer[from] = Intrinsics.<KType> empty();
                 /*! #end !*/
@@ -500,43 +488,6 @@
                 : index >= this.head || index < this.tail) : "Index out of range (head="
                 + this.head + ", tail=" + this.tail + ", index=" + index + ").";
 
-<<<<<<< HEAD
-                // Cache fields in locals (hopefully moved to registers).
-                final KType[] b = this.buffer;
-                final int bufLen = b.length;
-                final int lastIndex = bufLen - 1;
-                final int head = this.head;
-                final int tail = this.tail;
-
-                final int leftChunk = Math.abs(index - head) % bufLen;
-                final int rightChunk = Math.abs(tail - index) % bufLen;
-
-                if (leftChunk < rightChunk) {
-                    if (index >= head) {
-                        System.arraycopy(b, head, b, head + 1, leftChunk);
-                    } else {
-                        System.arraycopy(b, 0, b, 1, index);
-                        b[0] = b[lastIndex];
-                        System.arraycopy(b, head, b, head + 1, lastIndex - head);
-                    }
-                    /*! #if ($TemplateOptions.KTypeGeneric) !*/
-                    b[head] = Intrinsics.<KType> defaultKTypeValue();
-                    /*! #end !*/
-                    this.head = KTypeArrayDeque.oneRight(head, bufLen);
-                } else {
-                    if (index < tail) {
-                        System.arraycopy(b, index + 1, b, index, rightChunk);
-                    } else {
-                        System.arraycopy(b, index + 1, b, index, lastIndex - index);
-                        b[lastIndex] = b[0];
-                        System.arraycopy(b, 1, b, 0, tail);
-                    }
-                    /*! #if ($TemplateOptions.KTypeGeneric) !*/
-                    b[tail] = Intrinsics.<KType> defaultKTypeValue();
-                    /*! #end !*/
-                    this.tail = KTypeArrayDeque.oneLeft(tail, bufLen);
-                }
-=======
         // Cache fields in locals (hopefully moved to registers).
         final KType[] b = Intrinsics.<KType[]> cast(this.buffer);
         final int bufLen = b.length;
@@ -572,7 +523,6 @@
             /*! #end !*/
             this.tail = KTypeArrayDeque.oneLeft(tail, bufLen);
         }
->>>>>>> b891046a
     }
 
     /**
@@ -671,11 +621,7 @@
 
             try {
 
-<<<<<<< HEAD
-                final KType[] newBuffer = Intrinsics.<KType[]> newKTypeArray(newSize);
-=======
                 final KType[] newBuffer = Intrinsics.<KType> newArray(newSize);
->>>>>>> b891046a
                 if (bufferLen > 0) {
                     toArray(newBuffer);
                     this.tail = elementsCount;
@@ -760,13 +706,8 @@
             }
 
             this.remaining--;
-<<<<<<< HEAD
-            this.cursor.value = KTypeArrayDeque.this.buffer[this.cursor.index = KTypeArrayDeque.oneRight(this.cursor.index,
-                    KTypeArrayDeque.this.buffer.length)];
-=======
             this.cursor.value = Intrinsics.<KType> cast(KTypeArrayDeque.this.buffer[this.cursor.index = KTypeArrayDeque.oneRight(this.cursor.index,
                     KTypeArrayDeque.this.buffer.length)]);
->>>>>>> b891046a
             return this.cursor;
         }
     }
@@ -792,13 +733,8 @@
             }
 
             this.remaining--;
-<<<<<<< HEAD
-            this.cursor.value = KTypeArrayDeque.this.buffer[this.cursor.index = KTypeArrayDeque.oneLeft(this.cursor.index,
-                    KTypeArrayDeque.this.buffer.length)];
-=======
             this.cursor.value = Intrinsics.<KType> cast(KTypeArrayDeque.this.buffer[this.cursor.index = KTypeArrayDeque.oneLeft(this.cursor.index,
                     KTypeArrayDeque.this.buffer.length)]);
->>>>>>> b891046a
             return this.cursor;
         }
     }
@@ -862,11 +798,7 @@
      * exclusive, indices are in {@link #buffer} array.
      */
     private void forEach(final KTypeProcedure<? super KType> procedure, final int fromIndex, final int toIndex) {
-<<<<<<< HEAD
-        final KType[] buffer = this.buffer;
-=======
         final KType[] buffer = Intrinsics.<KType[]> cast(this.buffer);
->>>>>>> b891046a
         for (int i = fromIndex; i != toIndex; i = KTypeArrayDeque.oneRight(i, buffer.length)) {
             procedure.apply(buffer[i]);
         }
@@ -880,11 +812,7 @@
         final int fromIndex = this.head;
         final int toIndex = this.tail;
 
-<<<<<<< HEAD
-        final KType[] buffer = this.buffer;
-=======
         final KType[] buffer = Intrinsics.<KType[]> cast(this.buffer);
->>>>>>> b891046a
         for (int i = fromIndex; i != toIndex; i = KTypeArrayDeque.oneRight(i, buffer.length)) {
             if (!predicate.apply(buffer[i])) {
                 break;
@@ -1010,11 +938,7 @@
         final KType[] buffer = Intrinsics.<KType[]> cast(this.buffer);
 
         for (int i = fromIndex; i != toIndex; i = KTypeArrayDeque.oneRight(i, buffer.length)) {
-<<<<<<< HEAD
-            if (Intrinsics.equalsKType(e, buffer[i])) {
-=======
             if (Intrinsics.<KType> equals(e, buffer[i])) {
->>>>>>> b891046a
                 return true;
             }
         }
@@ -1073,11 +997,7 @@
                 while (it.hasNext()) {
                     c = it.next();
 
-<<<<<<< HEAD
-                    if (!Intrinsics.equalsKType(c.value, buffer[i])) {
-=======
                     if (!Intrinsics.<KType> equals(c.value, buffer[i])) {
->>>>>>> b891046a
                         //if iterator was pooled, recycled it
                         if (it instanceof AbstractIterator<?>) {
                             ((AbstractIterator<?>) it).release();
@@ -1108,11 +1028,7 @@
             final KType o1 = b1.get(i);
             final KType o2 = b2.get(i);
 
-<<<<<<< HEAD
-            if (!Intrinsics.equalsKType(o1, o2)) {
-=======
             if (!Intrinsics.<KType> equals(o1, o2)) {
->>>>>>> b891046a
                 return false;
             }
         }
@@ -1125,11 +1041,7 @@
      * instead of using a constructor).
      */
     public static/* #if ($TemplateOptions.KTypeGeneric) */<KType> /* #end */
-<<<<<<< HEAD
-    KTypeArrayDeque<KType> newInstance() {
-=======
             KTypeArrayDeque<KType> newInstance() {
->>>>>>> b891046a
         return new KTypeArrayDeque<KType>();
     }
 
@@ -1138,11 +1050,7 @@
      * instead of using a constructor).
      */
     public static/* #if ($TemplateOptions.KTypeGeneric) */<KType> /* #end */
-<<<<<<< HEAD
-    KTypeArrayDeque<KType> newInstance(final int initialCapacity) {
-=======
             KTypeArrayDeque<KType> newInstance(final int initialCapacity) {
->>>>>>> b891046a
         return new KTypeArrayDeque<KType>(initialCapacity);
     }
 
@@ -1150,11 +1058,7 @@
      * Create a new deque by pushing a variable number of arguments to the end of it.
      */
     public static/* #if ($TemplateOptions.KTypeGeneric) */<KType> /* #end */
-<<<<<<< HEAD
-    KTypeArrayDeque<KType> from(final KType... elements) {
-=======
             KTypeArrayDeque<KType> from(final KType... elements) {
->>>>>>> b891046a
         final KTypeArrayDeque<KType> coll = new KTypeArrayDeque<KType>(elements.length);
         coll.addLast(elements);
         return coll;
@@ -1164,11 +1068,7 @@
      * Create a new deque by pushing a variable number of arguments to the end of it.
      */
     public static/* #if ($TemplateOptions.KTypeGeneric) */<KType> /* #end */
-<<<<<<< HEAD
-    KTypeArrayDeque<KType> from(final KTypeContainer<KType> container) {
-=======
             KTypeArrayDeque<KType> from(final KTypeContainer<KType> container) {
->>>>>>> b891046a
         return new KTypeArrayDeque<KType>(container);
     }
 
@@ -1219,17 +1119,10 @@
     public void sort(final int beginIndex, final int endIndex,
             /*! #if ($TemplateOptions.KTypeGeneric) !*/
             final Comparator<? super KType>
-<<<<<<< HEAD
-    /*! #else
-                                                                            KTypeComparator<? super KType>
-                                                                            #end !*/
-    comp) {
-=======
             /*! #else
                                                                                                             KTypeComparator<? super KType>
                                                                                                             #end !*/
             comp) {
->>>>>>> b891046a
         assert endIndex <= size();
 
         if (endIndex - beginIndex > 1) {
@@ -1241,11 +1134,7 @@
 
             if (bufferPosEndInclusive > bufferPosStart) {
 
-<<<<<<< HEAD
-                KTypeSort.quicksort(this.buffer, bufferPosStart, bufferPosEndInclusive + 1, comp);
-=======
                 KTypeSort.quicksort(Intrinsics.<KType[]> cast(this.buffer), bufferPosStart, bufferPosEndInclusive + 1, comp);
->>>>>>> b891046a
             } else {
                 //Use the slower KTypeIndexedContainer sort
                 KTypeSort.quicksort(this, beginIndex, endIndex, comp);
@@ -1339,11 +1228,7 @@
     @Override
     public KType get(final int index) {
 
-<<<<<<< HEAD
-        return this.buffer[indexToBufferPosition(index)];
-=======
         return Intrinsics.<KType> cast(this.buffer[indexToBufferPosition(index)]);
->>>>>>> b891046a
     }
 
     /**
@@ -1420,12 +1305,7 @@
         return (int) bufferPos;
     }
 
-<<<<<<< HEAD
-    /*! #if ($TemplateOptions.inlineKType("KTypeArrayDeque.oneLeft",
-         "(index, modulus)", "(index >= 1) ? index - 1 : modulus - 1")) !*/
-=======
     /*! #if ($TemplateOptions.declareInline("KTypeArrayDeque.oneLeft(index, modulus)", "<*>==>(index >= 1) ? index - 1 : modulus - 1")) !*/
->>>>>>> b891046a
     /**
      * Move one index to the left, wrapping around buffer of size modulus.
      * (actual method is inlined in generated code)
@@ -1436,12 +1316,7 @@
 
     /*! #end !*/
 
-<<<<<<< HEAD
-    /*! #if ($TemplateOptions.inlineKType("KTypeArrayDeque.oneRight","(index, modulus)",
-           "(index + 1 == modulus) ? 0 : index + 1")) !*/
-=======
     /*! #if ($TemplateOptions.declareInline("KTypeArrayDeque.oneRight(index, modulus)", "<*> ==> (index + 1 == modulus) ? 0 : index + 1")) !*/
->>>>>>> b891046a
     /**
      * Move one index to the right, wrapping around buffer of size modulus
      * (actual method is inlined in generated code)
