package com.carrotsearch.hppcrt.lists;

import java.util.*;

import com.carrotsearch.hppcrt.*;
import com.carrotsearch.hppcrt.cursors.*;
import com.carrotsearch.hppcrt.hash.BitMixer;
import com.carrotsearch.hppcrt.predicates.*;
import com.carrotsearch.hppcrt.procedures.*;
import com.carrotsearch.hppcrt.sorting.*;
import com.carrotsearch.hppcrt.strategies.*;

/*! #import("com/carrotsearch/hppcrt/Intrinsics.java") !*/
/**
 * An double-linked list of KTypes. This is an hybrid of {@link KTypeDeque} and {@link KTypeIndexedContainer},
 * with the ability to push or remove values from either head or tail, in constant time.
 * The drawback is the double-linked list ones, i.e insert(index), remove(index) are O(N)
 * since they must traverse the collection to reach the index.
 * In addition, elements could by pushed or removed from the middle of the list without moving
 * big amounts of memory, contrary to {@link KTypeArrayList}s. Like {@link KTypeDeque}s, the double-linked list
 * can also be iterated in reverse.
 * Plus, the Iterator or reversed-iterator supports powerful methods to modify/delete/set the neighbors,
 * in replacement of the error-prone java.util.Iterator ones.
 * A compact representation is used to store and manipulate
 * all elements, without creating Objects for links. Reallocations are governed by a {@link ArraySizingStrategy}
 * and may be expensive if they move around really large chunks of memory.
 * <b>
 * Important note: DO NOT USE java.util.Iterator methods ! They are here only for enhanced-loop syntax. Use
 * the specialized methods of {@link ValueIterator} or {@link DescendingValueIterator} instead !
 * </b>
 */
/*! ${TemplateOptions.generatedAnnotation} !*/
public class KTypeLinkedList<KType>
        extends AbstractKTypeCollection<KType> implements KTypeIndexedContainer<KType>, KTypeDeque<KType>, Cloneable
{
    /**
     * Internal array for storing the list. The array may be larger than the current size
     * ({@link #size()}).
     * 
<<<<<<< HEAD
    #if ($TemplateOptions.KTypeGeneric)
     * <p><strong>Important!</strong>
     * The actual value in this field is always an instance of <code>Object[]</code>,
     * regardless of the generic type used. The JDK is inconsistent here too:
     * {@link ArrayList} declares internal <code>Object[]</code> buffer, but
     * {@link ArrayDeque} declares an array of generic type objects like we do. The
     * tradeoff is probably minimal, but you should be aware of additional casts generated
     * by <code>javac</code> when <code>buffer</code> is directly accessed; <strong>these casts
     * may also result in exceptions at runtime</strong>. A workaround is to cast directly to
     * <code>Object[]</code> before accessing the buffer's elements, as shown
     * in the following code snippet.</p>
     * 
     * <pre>
     * Object[] buf = list.buffer;
     * for (int i = 2; i < size() + 2; i++) {
     * doSomething(buf[i]);
     * }
     * </pre>
    #end
=======
>>>>>>> b891046a
     * <p>
     * Direct list iteration: iterate buffer[i] for i in [2; size()+2[, but beware, it is out of order w.r.t the real list order !
     * </p>
     */
    public/*! #if ($TemplateOptions.KTypePrimitive)
          KType []
          #else !*/
    Object[]
    /*! #end !*/
    buffer;

    /**
     * Represent the before / after nodes for each element of the buffer,
     * such as buffer[i] nodes are beforeAfterPointers[i] where
     * the 32 highest bits represent the unsigned before index in buffer : (beforeAfterPointers[i] & 0xFFFFFFFF00000000) >> 32
     * the 32 lowest bits represent the unsigned after index in buffer : (beforeAfterPointers[i] & 0x00000000FFFFFFFF)
     */
    protected long[] beforeAfterPointers;

    /**
     * Respective positions of head and tail elements of the list,
     * as a position in buffer, such as
     * after head is the actual first element of the list,
     * before tail is the actual last element of the list.
     * Technically, head and tail have hardcoded positions of 0 and 1,
     * and occupy buffer[0] and buffer[1] virtually.
     * So real buffer elements starts at index 2.
     */
    protected static final int HEAD_POSITION = 0;
    protected static final int TAIL_POSITION = KTypeLinkedList.HEAD_POSITION + 1;

    /**
     * Current number of elements stored in {@link #buffer}.
     * Beware, the real number of elements is elementsCount - 2
     */
    protected int elementsCount = 2;

    /**
     * Buffer resizing strategy.
     */
    protected final ArraySizingStrategy resizer;

    /**
     * internal pool of ValueIterator (must be created in constructor)
     */
    protected final IteratorPool<KTypeCursor<KType>, ValueIterator> valueIteratorPool;

    /**
     * internal pool of DescendingValueIterator (must be created in constructor)
     */
    protected final IteratorPool<KTypeCursor<KType>, DescendingValueIterator> descendingValueIteratorPool;

    /**
     * Create with default sizing strategy and initial capacity for storing
     * {@link Containers#DEFAULT_EXPECTED_ELEMENTS} elements.
     * 
     * @see BoundedProportionalArraySizingStrategy
     */
    public KTypeLinkedList() {
        this(Containers.DEFAULT_EXPECTED_ELEMENTS);
    }

    /**
     * Create with default sizing strategy and the given initial capacity.
     * 
     * @see BoundedProportionalArraySizingStrategy
     */
    public KTypeLinkedList(final int initialCapacity) {
        this(initialCapacity, new BoundedProportionalArraySizingStrategy());
    }

    /**
     * Create with a custom buffer resizing strategy.
     */
    public KTypeLinkedList(final int initialCapacity, final ArraySizingStrategy resizer) {
        assert resizer != null;

        this.resizer = resizer;

        //allocate internal buffer
        ensureBufferSpace(Math.max(Containers.DEFAULT_EXPECTED_ELEMENTS, initialCapacity));

        //initialize
        this.elementsCount = 2;

        //initialize head and tail: initially, they are linked to each other.
        this.beforeAfterPointers[KTypeLinkedList.HEAD_POSITION] = KTypeLinkedList.getLinkNodeValue(KTypeLinkedList.HEAD_POSITION, KTypeLinkedList.TAIL_POSITION);
        this.beforeAfterPointers[KTypeLinkedList.TAIL_POSITION] = KTypeLinkedList.getLinkNodeValue(KTypeLinkedList.HEAD_POSITION, KTypeLinkedList.TAIL_POSITION);

        this.valueIteratorPool = new IteratorPool<KTypeCursor<KType>, ValueIterator>(new ObjectFactory<ValueIterator>() {

            @Override
            public ValueIterator create() {
                return new ValueIterator();
            }

            @Override
            public void initialize(final ValueIterator obj) {
                obj.internalIndex = -1;
                obj.cursor.index = -1;
                obj.cursor.value = KTypeLinkedList.this.defaultValue;
<<<<<<< HEAD
                obj.buffer = KTypeLinkedList.this.buffer;
=======
                obj.buffer = Intrinsics.<KType[]> cast(KTypeLinkedList.this.buffer);
>>>>>>> b891046a
                obj.pointers = KTypeLinkedList.this.beforeAfterPointers;
                obj.internalPos = KTypeLinkedList.HEAD_POSITION;
            }

            @Override
            public void reset(final ValueIterator obj) {
                // for GC sake
                obj.buffer = null;
                obj.pointers = null;

            }
        });

        this.descendingValueIteratorPool = new IteratorPool<KTypeCursor<KType>, DescendingValueIterator>(
                new ObjectFactory<DescendingValueIterator>() {

                    @Override
                    public DescendingValueIterator create() {
                        return new DescendingValueIterator();
                    }

                    @Override
                    public void initialize(final DescendingValueIterator obj) {
                        obj.internalIndex = KTypeLinkedList.this.size();
                        obj.cursor.index = KTypeLinkedList.this.size();
                        obj.cursor.value = KTypeLinkedList.this.defaultValue;
                        obj.buffer = Intrinsics.<KType[]> cast(KTypeLinkedList.this.buffer);
                        obj.pointers = KTypeLinkedList.this.beforeAfterPointers;
                        obj.internalPos = KTypeLinkedList.TAIL_POSITION;
                    }

                    @Override
                    public void reset(final DescendingValueIterator obj) {
                        // for GC sake
                        obj.buffer = null;
                        obj.pointers = null;
                    }
                });
    }

    /**
     * Creates a new list from elements of another container.
     */
    public KTypeLinkedList(final KTypeContainer<? extends KType> container) {
        this(container.size());
        addAll(container);
    }

    /**
     * {@inheritDoc}
     */
    @Override
    public void add(final KType e1) {
        addLast(e1);
    }

    /**
     * Appends two elements at the end of the list. To add more than two elements,
     * use <code>add</code> (vararg-version) or access the buffer directly (tight
     * loop).
     */
    public void add(final KType e1, final KType e2) {
        ensureBufferSpace(2);
        insertAfterPosNoCheck(e1, KTypeLinkedList.getLinkBefore(this.beforeAfterPointers[KTypeLinkedList.TAIL_POSITION]));

        insertAfterPosNoCheck(e2, KTypeLinkedList.getLinkBefore(this.beforeAfterPointers[KTypeLinkedList.TAIL_POSITION]));

    }

    /**
     * Add all elements (var-args signature) to the list, equivalent of add(final KType... elements)
     * @see #add(KType[])
     * @param elements
     */
    public void addLast(final KType... elements) {
        addLast(elements, 0, elements.length);
    }

    /**
     * Add all elements from a range of given array to the list.
     */
    public void addLast(final KType[] elements, final int start, final int length) {
        assert length + start <= elements.length : "Length is smaller than required";

        ensureBufferSpace(length);

        final long[] beforeAfterPointers = this.beforeAfterPointers;

        for (int i = 0; i < length; i++)
        {
            insertAfterPosNoCheck(elements[start + i], KTypeLinkedList.getLinkBefore(beforeAfterPointers[KTypeLinkedList.TAIL_POSITION]));
        }
    }

    /**
     * Add all elements from a range of given array to the list, equivalent to addLast()
     */
    public void add(final KType[] elements, final int start, final int length) {
        addLast(elements, start, length);
    }

    /**
     * Vararg-signature method for adding elements at the end of the list.
     * <p><b>This method is handy, but costly if used in tight loops (anonymous
     * array passing)</b></p>
     */
    public void add(final KType... elements) {
        addLast(elements, 0, elements.length);
    }

    /**
     * Adds all elements from another container, equivalent to addLast()
     */
    public int addAll(final KTypeContainer<? extends KType> container) {
        return addLast(container);
    }

    /**
     * Adds all elements from another iterable, equivalent to addLast()
     */
    public int addAll(final Iterable<? extends KTypeCursor<? extends KType>> iterable) {
        return addLast(iterable);
    }

    /**
     * {@inheritDoc}
     */
    @Override
    public void insert(final int index, final KType e1) {
        assert (index >= 0 && index <= size()) : "Index " + index + " out of bounds [" + 0 + ", " + size() + "].";

        ensureBufferSpace(1);

        if (index == 0) {
            insertAfterPosNoCheck(e1, KTypeLinkedList.HEAD_POSITION);
        } else {
            insertAfterPosNoCheck(e1, gotoIndex(index - 1));
        }
    }

    /**
     * {@inheritDoc}
     */
    @Override
    public KType get(final int index) {
        assert (index >= 0 && index < size()) : "Index " + index + " out of bounds [" + 0 + ", " + size() + ").";

        //get object at pos currentPos in buffer
        return Intrinsics.<KType> cast(this.buffer[gotoIndex(index)]);

    }

    /**
     * {@inheritDoc}
     */
    @Override
    public KType set(final int index, final KType e1) {
        assert (index >= 0 && index < size()) : "Index " + index + " out of bounds [" + 0 + ", " + size() + ").";

        //get object at pos currentPos in buffer
        final int pos = gotoIndex(index);

        //keep the previous value
        final KType elem = Intrinsics.<KType> cast(this.buffer[pos]);

        //new value
        this.buffer[pos] = e1;

        return elem;
    }

    /**
     * {@inheritDoc}
     */
    @Override
    public KType remove(final int index) {
        assert (index >= 0 && index < size()) : "Index " + index + " out of bounds [" + 0 + ", " + size() + ").";

        //get object at pos currentPos in buffer
        final int currentPos = gotoIndex(index);

        final KType elem = Intrinsics.<KType> cast(this.buffer[currentPos]);

        //remove
        removeAtPosNoCheck(currentPos);

        return elem;
    }

    /**
     * {@inheritDoc}
     */
    @Override
    public void removeRange(final int fromIndex, final int toIndex) {
        assert (fromIndex >= 0 && fromIndex <= size()) : "Index " + fromIndex + " out of bounds [" + 0 + ", " + size()
<<<<<<< HEAD
        + ").";
=======
                + ").";
>>>>>>> b891046a

        assert (toIndex >= 0 && toIndex <= size()) : "Index " + toIndex + " out of bounds [" + 0 + ", " + size() + "].";

        assert fromIndex <= toIndex : "fromIndex must be <= toIndex: " + fromIndex + ", " + toIndex;

        //goto pos
        int currentPos = gotoIndex(fromIndex);

        //start removing size elements...
        final int size = toIndex - fromIndex;
        int count = 0;

        while (count < size) {
            currentPos = removeAtPosNoCheck(currentPos);
            count++;
        }
    }

    /**
     * {@inheritDoc}
     */
    @Override
    public int removeFirst(final KType e1) {
        final long[] pointers = this.beforeAfterPointers;
        final KType[] buffer = Intrinsics.<KType[]> cast(this.buffer);

        int currentPos = KTypeLinkedList.getLinkAfter(pointers[KTypeLinkedList.HEAD_POSITION]);
        int count = 0;

        while (currentPos != KTypeLinkedList.TAIL_POSITION) {
<<<<<<< HEAD
            if (Intrinsics.equalsKType(e1, buffer[currentPos])) {
=======
            if (Intrinsics.<KType> equals(e1, buffer[currentPos])) {
>>>>>>> b891046a
                removeAtPosNoCheck(currentPos);
                return count;
            }

            //increment
            currentPos = KTypeLinkedList.getLinkAfter(pointers[currentPos]);
            count++;
        }

        return -1;
    }

    /**
     * {@inheritDoc}
     */
    @Override
    public int removeLast(final KType e1) {
        final long[] pointers = this.beforeAfterPointers;
        final KType[] buffer = Intrinsics.<KType[]> cast(this.buffer);
        final int size = size();

        int currentPos = KTypeLinkedList.getLinkBefore(pointers[KTypeLinkedList.TAIL_POSITION]);
        int count = 0;

        while (currentPos != KTypeLinkedList.HEAD_POSITION) {
<<<<<<< HEAD
            if (Intrinsics.equalsKType(e1, buffer[currentPos])) {
=======
            if (Intrinsics.<KType> equals(e1, buffer[currentPos])) {
>>>>>>> b891046a
                removeAtPosNoCheck(currentPos);
                return size - count - 1;
            }

            currentPos = KTypeLinkedList.getLinkBefore(pointers[currentPos]);
            count++;
        }

        return -1;
    }

    /**
     * {@inheritDoc}
     */
    @Override
    public int removeAll(final KType e1) {
<<<<<<< HEAD
        final KType[] buffer = this.buffer;
=======
        final KType[] buffer = Intrinsics.<KType[]> cast(this.buffer);
>>>>>>> b891046a

        int deleted = 0;

        //real elements starts in postion 2.
        int pos = 2;

        //directly iterate the buffer, so out of order.
        while (pos < this.elementsCount) {
<<<<<<< HEAD
            if (Intrinsics.equalsKType(e1, buffer[pos])) {
=======
            if (Intrinsics.<KType> equals(e1, buffer[pos])) {
>>>>>>> b891046a
                //each time a pos is removed, pos is patched with the last element,
                //so continue to test the same position
                removeAtPosNoCheck(pos);
                deleted++;
            } else {
                pos++;
            }
        } //end while

        return deleted;
    }

    /**
     * {@inheritDoc}
     */
    @Override
    public boolean contains(final KType e1) {
        return indexOf(e1) >= 0;
    }

    /**
     * {@inheritDoc}
     */
    @Override
    public int indexOf(final KType e1) {
        final long[] pointers = this.beforeAfterPointers;
        final KType[] buffer = Intrinsics.<KType[]> cast(this.buffer);

        int currentPos = KTypeLinkedList.getLinkAfter(pointers[KTypeLinkedList.HEAD_POSITION]);
        int count = 0;

        while (currentPos != KTypeLinkedList.TAIL_POSITION) {
<<<<<<< HEAD
            if (Intrinsics.equalsKType(e1, buffer[currentPos])) {
=======
            if (Intrinsics.<KType> equals(e1, buffer[currentPos])) {
>>>>>>> b891046a
                return count;
            }

            currentPos = KTypeLinkedList.getLinkAfter(pointers[currentPos]);
            count++;
        }

        return -1;
    }

    /**
     * {@inheritDoc}
     */
    @Override
    public int lastIndexOf(final KType e1) {
        final long[] pointers = this.beforeAfterPointers;
        final KType[] buffer = Intrinsics.<KType[]> cast(this.buffer);

        int currentPos = KTypeLinkedList.getLinkBefore(pointers[KTypeLinkedList.TAIL_POSITION]);
        int count = 0;

        while (currentPos != KTypeLinkedList.HEAD_POSITION) {
<<<<<<< HEAD
            if (Intrinsics.equalsKType(e1, buffer[currentPos])) {
=======
            if (Intrinsics.<KType> equals(e1, buffer[currentPos])) {
>>>>>>> b891046a
                return size() - count - 1;
            }

            currentPos = KTypeLinkedList.getLinkBefore(pointers[currentPos]);
            count++;
        }

        return -1;
    }

    /**
     * Increases the capacity of this instance, if necessary, to ensure
     * that it can hold at least the number of elements specified by
     * the minimum capacity argument.
     */
    public void ensureCapacity(final int minCapacity) {
        if (minCapacity > this.buffer.length) {
            ensureBufferSpace(minCapacity - size());
        }
    }

    /**
     * Ensures the internal buffer has enough free slots to store
     * <code>expectedAdditions</code>. Increases internal buffer size if needed.
     * 
     * @return true if a reallocation occurs
     */
    @SuppressWarnings("boxing")
    protected boolean ensureBufferSpace(final int expectedAdditions) {
        final int bufferLen = (this.buffer == null ? 0 : this.buffer.length);

        //this.elementsCount is size() + 2
        if (this.elementsCount > bufferLen - expectedAdditions) {
            int newSize = this.resizer.grow(bufferLen, this.elementsCount, expectedAdditions);

            //first allocation, reserve 2 more slots
            if (this.buffer == null) {
                newSize += 2;
            }

            try {

                //the first 2 slots are head/tail placeholders
                final KType[] newBuffer = Intrinsics.<KType> newArray(newSize);
                final long[] newPointers = new long[newSize];

                if (bufferLen > 0) {
                    System.arraycopy(this.buffer, 0, newBuffer, 0, this.buffer.length);
                    System.arraycopy(this.beforeAfterPointers, 0, newPointers, 0, this.beforeAfterPointers.length);
                }
                this.buffer = newBuffer;
                this.beforeAfterPointers = newPointers;

            } catch (final OutOfMemoryError e) {
                throw new BufferAllocationException(
                        "Not enough memory to allocate buffers to grow from %d -> %d elements",
                        e,
                        bufferLen,
                        newSize);
            }

            return true;
        }

        return false;
    }

    /**
     * {@inheritDoc}
     */
    @Override
    public int size() {
        return this.elementsCount - 2;
    }

    /**
     * {@inheritDoc}
     */
    @Override
    public int capacity() {

        return this.buffer.length - 2;
    }

    /**
     * Sets the number of stored elements to zero.
     */
    @Override
    public void clear() {
        /*! #if ($TemplateOptions.KTypeGeneric) !*/
        KTypeArrays.blankArray(this.buffer, 0, this.elementsCount);
        /*! #end !*/

        //the first two are placeholders
        this.elementsCount = 2;

        //rebuild head/tail
        this.beforeAfterPointers[KTypeLinkedList.HEAD_POSITION] = KTypeLinkedList.getLinkNodeValue(KTypeLinkedList.HEAD_POSITION, KTypeLinkedList.TAIL_POSITION);
        this.beforeAfterPointers[KTypeLinkedList.TAIL_POSITION] = KTypeLinkedList.getLinkNodeValue(KTypeLinkedList.HEAD_POSITION, KTypeLinkedList.TAIL_POSITION);
    }

    /**
     * {@inheritDoc}
     */
    @Override
    public KType[] toArray(final KType[] target) {
        //Return in-order
        final long[] pointers = this.beforeAfterPointers;
        final KType[] buffer = Intrinsics.<KType[]> cast(this.buffer);

        int index = 0;

        int currentPos = KTypeLinkedList.getLinkAfter(pointers[KTypeLinkedList.HEAD_POSITION]);

        while (currentPos != KTypeLinkedList.TAIL_POSITION) {
            target[index] = buffer[currentPos];
            //increment both
            currentPos = KTypeLinkedList.getLinkAfter(pointers[currentPos]);
            index++;
        }

        return target;
    }

    /**
     * Clone this object. The returned clone will use the same resizing strategy.
     */
    @Override
    public KTypeLinkedList<KType> clone() {
        //placeholder container
        final KTypeLinkedList<KType> cloned = new KTypeLinkedList<KType>(Containers.DEFAULT_EXPECTED_ELEMENTS, this.resizer);

        //clone raw buffers is ok
        cloned.buffer = this.buffer.clone();
        cloned.beforeAfterPointers = this.beforeAfterPointers.clone();

        cloned.elementsCount = this.elementsCount;

        cloned.defaultValue = this.defaultValue;

        return cloned;
    }

    /**
     * {@inheritDoc}
     */
    @Override
    public int hashCode() {
        final long[] pointers = this.beforeAfterPointers;
        final KType[] buffer = Intrinsics.<KType[]> cast(this.buffer);
        int h = 1;

        int currentPos = KTypeLinkedList.getLinkAfter(pointers[KTypeLinkedList.HEAD_POSITION]);

        while (currentPos != KTypeLinkedList.TAIL_POSITION) {
            h = 31 * h + BitMixer.mix(buffer[currentPos]);

            //increment
            currentPos = KTypeLinkedList.getLinkAfter(pointers[currentPos]);
        }

        return h;
    }

    /**
     * {@inheritDoc}
     */
    @Override
    /*! #if ($TemplateOptions.KTypeGeneric) !*/
    @SuppressWarnings("unchecked")
    /*! #end !*/
    public boolean equals(final Object obj) {
        if (obj != null) {
            if (obj == this) {
                return true;
            }

            final long[] pointers = this.beforeAfterPointers;
            final KType[] buffer = Intrinsics.<KType[]> cast(this.buffer);

            if (obj instanceof KTypeLinkedList<?>) {
                final KTypeLinkedList<?> other = (KTypeLinkedList<?>) obj;

                if (other.size() != this.size()) {
                    return false;
                }

                final long[] pointersOther = other.beforeAfterPointers;
                final KType[] bufferOther = (KType[]) other.buffer;

                //compare index/index
                int currentPos = KTypeLinkedList.getLinkAfter(pointers[KTypeLinkedList.HEAD_POSITION]);
                int currentPosOther = KTypeLinkedList.getLinkAfter(pointersOther[KTypeLinkedList.HEAD_POSITION]);

                while (currentPos != KTypeLinkedList.TAIL_POSITION && currentPosOther != KTypeLinkedList.TAIL_POSITION) {
<<<<<<< HEAD
                    if (!Intrinsics.equalsKType(buffer[currentPos], bufferOther[currentPosOther])) {
=======
                    if (!Intrinsics.<KType> equals(buffer[currentPos], bufferOther[currentPosOther])) {
>>>>>>> b891046a
                        return false;
                    }

                    //increment both
                    currentPos = KTypeLinkedList.getLinkAfter(pointers[currentPos]);
                    currentPosOther = KTypeLinkedList.getLinkAfter(pointersOther[currentPosOther]);
                }

                return true;
            } else if (obj instanceof KTypeDeque<?>) {

                final KTypeDeque<KType> other = (KTypeDeque<KType>) obj;

                if (other.size() != this.size()) {
                    return false;
                }

                //compare index/index
                int currentPos = KTypeLinkedList.getLinkAfter(pointers[KTypeLinkedList.HEAD_POSITION]);

                //request a pooled iterator
                final Iterator<KTypeCursor<KType>> it = other.iterator();

                KTypeCursor<KType> c;

                //iterate over the linkedList
                while (currentPos != KTypeLinkedList.TAIL_POSITION) {
                    c = it.next();

<<<<<<< HEAD
                    if (!Intrinsics.equalsKType(buffer[currentPos], c.value)) {
=======
                    if (!Intrinsics.<KType> equals(buffer[currentPos], c.value)) {
>>>>>>> b891046a
                        //if iterator was pooled, recycled it
                        if (it instanceof AbstractIterator<?>) {
                            ((AbstractIterator<?>) it).release();
                        }

                        return false;
                    }

                    //increment both
                    currentPos = KTypeLinkedList.getLinkAfter(pointers[currentPos]);
                } //end while

                //if iterator was pooled, recycled it
                if (it instanceof AbstractIterator<?>) {
                    ((AbstractIterator<?>) it).release();
                }

                return true;
            } else if (obj instanceof KTypeIndexedContainer<?>) {
<<<<<<< HEAD

                final KTypeIndexedContainer<KType> other = (KTypeIndexedContainer<KType>) obj;

=======

                final KTypeIndexedContainer<KType> other = (KTypeIndexedContainer<KType>) obj;

>>>>>>> b891046a
                if (other.size() != this.size()) {
                    return false;
                }

                //compare index/index
                int currentPos = KTypeLinkedList.getLinkAfter(pointers[KTypeLinkedList.HEAD_POSITION]);
                int index = 0;

                while (currentPos != KTypeLinkedList.TAIL_POSITION) {
<<<<<<< HEAD
                    if (!Intrinsics.equalsKType(buffer[currentPos], other.get(index))) {
=======
                    if (!Intrinsics.<KType> equals(buffer[currentPos], other.get(index))) {
>>>>>>> b891046a
                        return false;
                    }

                    //increment both
                    currentPos = KTypeLinkedList.getLinkAfter(pointers[currentPos]);
                    index++;
                }

                return true;
            }
        }
        return false;
    }

    /**
     * Traverse the list to index, return the position in buffer
     * when reached. This is a O(n) operation !.
     * 
     * @param index
     * @return
     */
    protected int gotoIndex(final int index) {
        int currentPos = KTypeLinkedList.TAIL_POSITION;
        int currentIndex = -1;
        final long[] pointers = this.beforeAfterPointers;

        //A) Search by head
        if (index <= (this.elementsCount / 2.0)) {
            //reach index - 1 position, from head, insert after
            currentIndex = 0;
            currentPos = KTypeLinkedList.getLinkAfter(pointers[KTypeLinkedList.HEAD_POSITION]);

            while (currentIndex < index && currentPos != KTypeLinkedList.TAIL_POSITION) {
                currentPos = KTypeLinkedList.getLinkAfter(pointers[currentPos]);
                currentIndex++;
            }
        } else {
            //B) short path to go from tail,
            //reach index - 1 position, from head, insert after
            currentIndex = size() - 1;
            currentPos = KTypeLinkedList.getLinkBefore(pointers[KTypeLinkedList.TAIL_POSITION]);

            while (currentIndex > index && currentPos != KTypeLinkedList.HEAD_POSITION) {
                currentPos = KTypeLinkedList.getLinkBefore(pointers[currentPos]);
                currentIndex--;
            }
        }

        //assert currentIndex == index;

        return currentPos;
    }

    /**
     * Insert after position insertionPos.
     * Insert an element just after insertionPos element.
     * 
     * @param e1
     * @param insertionPos
     */
    private void insertAfterPosNoCheck(final KType e1, final int insertionPos) {
        final long[] pointers = this.beforeAfterPointers;

        //we insert between insertionPos and its successor, keep reference of the successor
        final int nextAfterInsertionPos = KTypeLinkedList.getLinkAfter(pointers[insertionPos]);

        //the new element is taken at the end of the buffer, at elementsCount.
        //link it as: [insertionPos | nextAfterInsertionPos]
        pointers[this.elementsCount] = KTypeLinkedList.getLinkNodeValue(insertionPos, nextAfterInsertionPos);

        //re-link insertionPos element (left) :
        //[.. | nextAfterInsertionPos] ==> [.. | elementsCount]
        pointers[insertionPos] = KTypeLinkedList.setLinkAfterNodeValue(pointers[insertionPos], this.elementsCount);

        //re-link nextAfterInsertionPos element (right)
        //[insertionPos |..] ==> [elementsCount | ..]
        pointers[nextAfterInsertionPos] = KTypeLinkedList.setLinkBeforeNodeValue(pointers[nextAfterInsertionPos], this.elementsCount);

        //really add element to buffer at position elementsCount
        this.buffer[this.elementsCount] = e1;
        this.elementsCount++;
    }

    /**
     * Remove element at position removalPos in buffer
     * 
     * @param removalPos
     * @return the next valid position after the removal, supposing head to tail iteration.
     */
    private int removeAtPosNoCheck(final int removalPos) {
        final long[] pointers = this.beforeAfterPointers;

        //A) Unlink removalPos properly
        final int beforeRemovalPos = KTypeLinkedList.getLinkBefore(pointers[removalPos]);
        final int afterRemovalPos = KTypeLinkedList.getLinkAfter(pointers[removalPos]);

        //the element before element removalPos is now linked to afterRemovalPos :
        //[... | removalPos] ==> [... | afterRemovalPos]
        pointers[beforeRemovalPos] = KTypeLinkedList.setLinkAfterNodeValue(pointers[beforeRemovalPos], afterRemovalPos);

        //the element after element removalPos is now linked to beforeRemovalPos :
        //[removalPos | ...] ==> [beforeRemovalPos | ...]
        pointers[afterRemovalPos] = KTypeLinkedList.setLinkBeforeNodeValue(pointers[afterRemovalPos], beforeRemovalPos);

        //if the removed element is not the last of the buffer, move it to the "hole" created at removalPos
        if (removalPos != this.elementsCount - 1) {
            //B) To keep the buffer compact, take now the last buffer element and put it to  removalPos
            //keep the positions of the last buffer element, because we'll need to re-link it after
            //moving the element elementsCount - 1
            final int beforeLastElementPos = KTypeLinkedList.getLinkBefore(pointers[this.elementsCount - 1]);
            final int afterLastElementPos = KTypeLinkedList.getLinkAfter(pointers[this.elementsCount - 1]);

            //To keep the buffer compact, take now the last buffer element and put it to  removalPos
            this.buffer[removalPos] = this.buffer[this.elementsCount - 1];
            pointers[removalPos] = pointers[this.elementsCount - 1];

            //B-2) Re-link the elements that where neighbours of "elementsCount - 1" to point to removalPos element now
            //update the pointer of the before the last element = [... | elementsCount - 1] ==> [... | removalPos]
            pointers[beforeLastElementPos] = KTypeLinkedList.setLinkAfterNodeValue(pointers[beforeLastElementPos], removalPos);

            //update the pointer of the after the last element = [... | elementsCount - 1] ==> [... | removalPos]
            pointers[afterLastElementPos] = KTypeLinkedList.setLinkBeforeNodeValue(pointers[afterLastElementPos], removalPos);
        }

        //for GC
        /*! #if ($TemplateOptions.KTypeGeneric) !*/
        this.buffer[this.elementsCount - 1] = Intrinsics.<KType> empty();
        /*! #end !*/

        this.elementsCount--;

        return KTypeLinkedList.getLinkAfter(pointers[beforeRemovalPos]);
    }

    /**
     * An iterator implementation for {@link ObjectLinkedList#iterator}.
     * <pre>
     * <b>
     * Important note: DO NOT USE java.util.Iterator methods ! They are here only for enhanced-loop syntax and compatibility. Use
     * the specialized methods instead !
     * Iteration example:
     * </b></pre>
     * <pre>
     *   KTypeLinkedList.ValueIterator it = null;
     *   try
     *   {
     *       for (it = list.iterator().gotoNext(); !it.isTail(); it.gotoNext())
     *       {
     *
     *          // do something
     *       }
     *   }
     *   finally
     *   {
     *       //do not forget to release the iterator !
     *       it.release();
     *   }
     * </pre>
     */
    public class ValueIterator extends AbstractIterator<KTypeCursor<KType>>
    {
        public final KTypeCursor<KType> cursor;

        protected final KTypeCursor<KType> tmpCursor;

        KType[] buffer;
        int internalPos;
        long[] pointers;
        int internalIndex = -1;

        public ValueIterator() {
            this.cursor = new KTypeCursor<KType>();
            this.tmpCursor = new KTypeCursor<KType>();

            this.internalIndex = -1;
            this.cursor.index = -1;
            this.cursor.value = KTypeLinkedList.this.defaultValue;

            this.buffer = Intrinsics.<KType[]> cast(KTypeLinkedList.this.buffer);
            this.pointers = KTypeLinkedList.this.beforeAfterPointers;
            this.internalPos = KTypeLinkedList.HEAD_POSITION;
        }

        /**
         * <b>
         * DO NOT USE, unsupported operation.
         * </b>
         */
        @Override
        protected KTypeCursor<KType> fetch() {
            throw new UnsupportedOperationException();
        }

        /**
         * <b>
         * DO NOT USE directly, It is here only for the enhanced for loop syntax support.
         * </b>
         */
        @Override
        public boolean hasNext() {
            final int nextPos = KTypeLinkedList.getLinkAfter(this.pointers[this.internalPos]);

            //auto-release when hasNext() returns false;
            if (nextPos == KTypeLinkedList.TAIL_POSITION && this.iteratorPool != null && !this.isFree) {
                this.iteratorPool.release(this);
                this.isFree = true;
            }

            return nextPos != KTypeLinkedList.TAIL_POSITION;
        }

        /**
         * <b>
         * DO NOT USE directly, It is here only for the enhanced for loop syntax support.
         * </b>
         */
        @Override
        public KTypeCursor<KType> next() {
            //search for the next position
            final int nextPos = KTypeLinkedList.getLinkAfter(this.pointers[this.internalPos]);

            //we are at tail already.
            if (nextPos == KTypeLinkedList.TAIL_POSITION) {
                throw new NoSuchElementException();
            }

            //point to next
            this.internalPos = nextPos;
            this.internalIndex++;

            this.cursor.index = this.internalIndex;
            this.cursor.value = this.buffer[nextPos];

            return this.cursor;
        }

        ///////////////////////// Forward iteration methods //////////////////////////////////////
        /**
         * True is iterator points to the "head", i.e such as gotoNext() point to the first
         * element, with respect to the forward iteration.
         * 
         */
        public boolean isHead() {
            return this.internalPos == KTypeLinkedList.HEAD_POSITION;
        }

        /**
         * True is iterator points to the "tail", i.e such as gotoPrevious() point to the last
         * element, with respect to the forward iteration.
         * 
         */
        public boolean isTail() {
            return this.internalPos == KTypeLinkedList.TAIL_POSITION;
        }

        /**
         * True if the iterator points to the first element
         * with respect to the forward iteration. Always true if the list is empty.
         */
        public boolean isFirst() {
            final int nextPos = KTypeLinkedList.getLinkAfter(this.pointers[KTypeLinkedList.HEAD_POSITION]);

            return (nextPos == KTypeLinkedList.TAIL_POSITION) ? true : (nextPos == this.internalPos);
        }

        /**
         * True if the iterator points to the last element
         * with respect to the forward iteration. Always true if the list is empty.
         */
        public boolean isLast() {
            final int nextPos = KTypeLinkedList.getLinkBefore(this.pointers[KTypeLinkedList.TAIL_POSITION]);

            return (nextPos == KTypeLinkedList.HEAD_POSITION) ? true : (nextPos == this.internalPos);
        }

        /**
         * Move the iterator to the "head", returning itself for chaining.
         */
        public ValueIterator gotoHead() {
            this.internalIndex = -1;
            this.internalPos = KTypeLinkedList.HEAD_POSITION;

            //update cursor
            this.cursor.index = -1;
            this.cursor.value = KTypeLinkedList.this.defaultValue;

            return this;
        }

        /**
         * Move the iterator to the "tail", returning itself for chaining.
         */
        public ValueIterator gotoTail() {
            this.internalIndex = KTypeLinkedList.this.size();
            this.internalPos = KTypeLinkedList.TAIL_POSITION;

            //update cursor
            this.cursor.index = this.internalIndex;
            this.cursor.value = KTypeLinkedList.this.defaultValue;

            return this;
        }

        /**
         * Move the iterator to the next element, with respect to the forward iteration,
         * returning itself for chaining. When "tail" is reached, gotoNext() stays in place, at tail.
         */
        public ValueIterator gotoNext() {
            this.internalPos = KTypeLinkedList.getLinkAfter(this.pointers[this.internalPos]);

            if (this.internalPos == KTypeLinkedList.TAIL_POSITION) {
                this.internalIndex = KTypeLinkedList.this.size();
                //update cursor
                this.cursor.index = this.internalIndex;
                this.cursor.value = KTypeLinkedList.this.defaultValue;
            } else {
                this.internalIndex++;

                //update cursor
                this.cursor.index = this.internalIndex;
                this.cursor.value = this.buffer[this.internalPos];
            }

            return this;
        }

        /**
         * Move the iterator to the previous element, with respect to the forward iteration,
         * returning itself for chaining. When "head" is reached, gotoPrevious() stays in place, at head.
         */
        public ValueIterator gotoPrevious() {
            this.internalPos = KTypeLinkedList.getLinkBefore(this.pointers[this.internalPos]);

            if (this.internalPos == KTypeLinkedList.HEAD_POSITION) {
                this.internalIndex = -1;
                this.cursor.index = this.internalIndex;
                this.cursor.value = KTypeLinkedList.this.defaultValue;
            } else {
                this.internalIndex--;
                this.cursor.index = this.internalIndex;
                this.cursor.value = this.buffer[this.internalPos];
            }

            return this;
        }

        /**
         * Get the next element value with respect to the forward iteration,
         * without moving the iterator.
         * Returns null if no such element exists.
         */
        public KTypeCursor<KType> getNext() {
            final int nextPos = KTypeLinkedList.getLinkAfter(this.pointers[this.internalPos]);

            if (nextPos == KTypeLinkedList.TAIL_POSITION) {
                return null;
            }
            //use the temporary Cursor in order to protect the iterator cursor
            this.tmpCursor.index = this.internalIndex + 1;
            this.tmpCursor.value = this.buffer[nextPos];

            return this.tmpCursor;
        }

        /**
         * Get the previous element value with respect to the forward iteration,
         * Returns null if no such element exists.
         */
        public KTypeCursor<KType> getPrevious() {
            final int beforePos = KTypeLinkedList.getLinkBefore(this.pointers[this.internalPos]);

            if (beforePos == KTypeLinkedList.HEAD_POSITION) {
                return null;
            }

            //use the temporary Cursor in order to protect the iterator cursor
            this.tmpCursor.index = this.internalIndex - 1;
            this.tmpCursor.value = this.buffer[beforePos];

            return this.tmpCursor;
        }

        /**
         * Removes the next element, without moving the iterator.
         * Returns the removed element cursor, or null if the removal failed.
         * (because there is no element left after)
         */
        public KTypeCursor<KType> removeNext() {
            final int nextPos = KTypeLinkedList.getLinkAfter(this.pointers[this.internalPos]);

            if (nextPos == KTypeLinkedList.TAIL_POSITION) {
                return null;
            }

            //store the next positions in returned cursor
            this.tmpCursor.index = this.internalIndex + 1;
            this.tmpCursor.value = this.buffer[nextPos];

            // the current position is unaffected.
            removeAtPosNoCheck(nextPos);

            return this.tmpCursor;
        }

        /**
         * Removes the previous element, without moving the iterator.
         * Returns the removed element cursor, or null if the removal failed.
         * (because there is no element left before)
         */
        public KTypeCursor<KType> removePrevious() {
            final int previousPos = KTypeLinkedList.getLinkBefore(this.pointers[this.internalPos]);

            if (previousPos == KTypeLinkedList.HEAD_POSITION) {
                return null;
            }

            //store the next positions in returned cursor
            this.tmpCursor.index = this.internalIndex - 1;
            this.tmpCursor.value = this.buffer[previousPos];

            //update the new current position
            this.internalPos = removeAtPosNoCheck(previousPos);

            //the internal index changed, update the cursor index, the buffer stays unchanged.
            this.internalIndex--;
            this.cursor.index = this.internalIndex;

            return this.tmpCursor;
        }

        /**
         * Insert e1 before the iterator position, without moving the iterator.
         */
        public void insertBefore(final KType e1) {
            //protect the head
            if (this.internalPos != KTypeLinkedList.HEAD_POSITION) {
                //assure growing, and grab the new arrays references if needed
                if (ensureBufferSpace(1)) {

                    this.pointers = KTypeLinkedList.this.beforeAfterPointers;
                    this.buffer = Intrinsics.<KType[]> cast(KTypeLinkedList.this.buffer);
                }

                final int beforePos = KTypeLinkedList.getLinkBefore(this.pointers[this.internalPos]);

                //we insert after the previous
                insertAfterPosNoCheck(e1, beforePos);

                //the internal index changed, update the cursor index, the buffer stays unchanged.
                this.internalIndex++;
                this.cursor.index = this.internalIndex;
            }
        }

        /**
         * Insert e1 after the iterator position, without moving the iterator.
         */
        public void insertAfter(final KType e1) {
            //protect the tail
            if (this.internalPos != KTypeLinkedList.TAIL_POSITION) {
                //assure growing, and grab the new arrays references if needed
                if (ensureBufferSpace(1)) {

                    this.pointers = KTypeLinkedList.this.beforeAfterPointers;
                    this.buffer = Intrinsics.<KType[]> cast(KTypeLinkedList.this.buffer);
                }

                //we insert after us
                insertAfterPosNoCheck(e1, this.internalPos);
            }

            //the internal index doesn't change...
        }

        /**
         * Set e1 to the current iterator position, without moving the iterator,
         * while returning the previous value. If no such previous value exists, returns the default value.
         */
        public KType set(final KType e1) {
            KType elem = KTypeLinkedList.this.defaultValue;

            //protect the heads/tails
            if (this.internalPos != KTypeLinkedList.HEAD_POSITION && this.internalPos != KTypeLinkedList.TAIL_POSITION) {
                elem = this.buffer[this.internalPos];

                this.buffer[this.internalPos] = e1;
            }

            return elem;
        }

        /**
         * Delete the current iterator position, and moves to the next valid
         * element after this removal, with respect to the forward iteration.
         * Returns the iterator itself for chaining.
         */
        public ValueIterator delete() {
            //protect the heads/tails
            if (this.internalPos != KTypeLinkedList.HEAD_POSITION && this.internalPos != KTypeLinkedList.TAIL_POSITION) {
                this.internalPos = removeAtPosNoCheck(this.internalPos);

                //update cursor returned by iterator
                this.cursor.value = this.buffer[this.internalPos];
                //internal index doesn't change
            }

            return this;
        }

    }

    /**
     * An iterator implementation for {@link ObjectLinkedList#descendingIterator()}.
     * <pre><b>
     * Important note: DO NOT USE java.util.Iterator methods ! They are here only for compatibility. Use
     * the specialized methods instead !
     * </b></pre>
     * Iteration example:
     * </b>
     * <pre>
     * KTypeLinkedList.ValueIterator it = null;
     * try
     * {
     * for (it = list.iterator().gotoNext(); !it.isTail(); it.gotoNext())
     * {
     * // do something
     * }
     * }
     * finally
     * {
     * //do not forget to release the iterator !
     * it.release();
     * }
     * </pre>
     */
    public final class DescendingValueIterator extends ValueIterator
    {
        public DescendingValueIterator() {
            super();

            this.internalIndex = KTypeLinkedList.this.size();

            this.cursor.index = KTypeLinkedList.this.size();
            this.cursor.value = KTypeLinkedList.this.defaultValue;

            this.buffer = Intrinsics.<KType[]> cast(KTypeLinkedList.this.buffer);
            this.pointers = KTypeLinkedList.this.beforeAfterPointers;
            this.internalPos = KTypeLinkedList.TAIL_POSITION;
        }

        /**
         * <b>
         * DO NOT USE.
         * </b>
         */
        @Override
        public boolean hasNext() {
            final int nextPos = KTypeLinkedList.getLinkBefore(this.pointers[this.internalPos]);

            //auto-release when hasNext() returns false;
            if (nextPos == KTypeLinkedList.HEAD_POSITION && this.iteratorPool != null && !this.isFree) {
                this.iteratorPool.release(this);
                this.isFree = true;
            }

            return nextPos != KTypeLinkedList.HEAD_POSITION;
        }

        /**
         * <b>
         * DO NOT USE directly, It is here only for the enhanced for loop syntax support.
         * </b>
         */
        @Override
        public KTypeCursor<KType> next() {
            //search for the next position
            final int nextPos = KTypeLinkedList.getLinkBefore(this.pointers[this.internalPos]);

            //we are at tail already.
            if (nextPos == KTypeLinkedList.HEAD_POSITION) {
                throw new NoSuchElementException();
            }

            //point to next
            this.internalPos = nextPos;
            this.internalIndex--;

            this.cursor.index = this.internalIndex;
            this.cursor.value = this.buffer[nextPos];

            return this.cursor;
        }

        ///////////////////////// Descending iteration methods //////////////////////////////////////
        /**
         * {@inheritDoc}
         */
        @Override
        public boolean isHead() {
            return super.isTail();
        }

        /**
         * {@inheritDoc}
         */
        @Override
        public boolean isTail() {
            return super.isHead();
        }

        /**
         * {@inheritDoc}
         */
        @Override
        public boolean isFirst() {
            return super.isLast();
        }

        /**
         * {@inheritDoc}
         */
        @Override
        public boolean isLast() {
            return super.isFirst();
        }

        /**
         * {@inheritDoc}
         */
        @Override
        public ValueIterator gotoHead() {
            return super.gotoTail();
        }

        /**
         * {@inheritDoc}
         */
        @Override
        @SuppressWarnings("unchecked")
        public DescendingValueIterator gotoTail() {
            return (DescendingValueIterator) super.gotoHead();
        }

        /**
         * {@inheritDoc}
         */
        @Override
        @SuppressWarnings("unchecked")
        public DescendingValueIterator gotoNext() {
            return (DescendingValueIterator) super.gotoPrevious();
        }

        /**
         * {@inheritDoc}
         */
        @Override
        @SuppressWarnings("unchecked")
        public DescendingValueIterator gotoPrevious() {
            return (DescendingValueIterator) super.gotoNext();
        }

        /**
         * {@inheritDoc}
         */
        @Override
        public KTypeCursor<KType> getNext() {
            return super.getPrevious();
        }

        /**
         * {@inheritDoc}
         */
        @Override
        public KTypeCursor<KType> getPrevious() {
            return super.getNext();
        }

        /**
         * {@inheritDoc}
         */
        @Override
        public KTypeCursor<KType> removeNext() {
            return super.removePrevious();
        }

        /**
         * {@inheritDoc}
         */
        @Override
        public KTypeCursor<KType> removePrevious() {
            return super.removeNext();
        }

        /**
         * {@inheritDoc}
         */
        @Override
        public void insertBefore(final KType e1) {
            super.insertAfter(e1);
        }

        /**
         * {@inheritDoc}
         */
        @Override
        public void insertAfter(final KType e1) {
            super.insertBefore(e1);
        }

        /**
         * {@inheritDoc}
         */
        @Override
        public DescendingValueIterator delete() {
            if (this.internalPos != KTypeLinkedList.HEAD_POSITION && this.internalPos != KTypeLinkedList.TAIL_POSITION) {
                //this is the next position in the normal iteration direction, so we must go back one step
                final int nextPos = removeAtPosNoCheck(this.internalPos);

                this.internalPos = KTypeLinkedList.getLinkBefore(this.pointers[nextPos]);

                this.internalIndex--;
                //update cursor
                this.cursor.value = this.buffer[this.internalPos];
                //index is decremented
                this.cursor.index = this.internalIndex;
            }

            return this;
        }
    }

    /**
     * 
     * Request a new iterator. The iterator points to "head", such as ValueIterator.gotoNext()
     * is the first element of the list.
     * <b>
     * Important note: java.util.Iterator methods are error-prone, and only there for compatibility and enhanced for loop usage:
     * <pre>
     * for (KTypeCursor c : container) {
     * System.out.println("index=" + c.index + " value=" + c.value);
     * }
     * </pre>
     * 
     * Prefer the specialized methods instead :
     * 
     * <pre>
     * ValueIterator it = list.iterator();
     * while (!it.isTail())
     * {
     * final KTypeCursor c = it.gotoNext();
     * System.out.println(&quot;buffer index=&quot;
     * + c.index + &quot; value=&quot; + c.value);
     * }
     * 
     * // release the iterator at the end !
     * it.release()
     * </pre>
     * 
     * </b>
     * 
     * @see ValueIterator#isHead()
     */
    @Override
    public ValueIterator iterator() {
        //return new ValueIterator();
        return this.valueIteratorPool.borrow();
    }

    /**
     * Returns a cursor over the values of this list (in tail to head order).
     * The iterator points to the "head", such as DescendingValueIterator.gotoNext()
     * is the last element of the list (since it is a "reversed" iteration).
     * The iterator is implemented as a cursor and it returns <b>the same cursor instance</b>
     * on every call to {@link Iterator#next()} (to avoid boxing of primitive types). To
     * read the current value (or index in the deque's buffer) use the cursor's public
     * fields. An example is shown below.
     * <b>
     * Important note: java.util.Iterator methods are error-prone, and only there for compatibility. Use
     * the specialized methods instead :
     * * <pre>
     * DescendingValueIterator it = list.descendingIterator();
     * while (!it.isTail())
     * {
     * final KTypeCursor c = it.gotoNext();
     * System.out.println(&quot;buffer index=&quot;
     * + c.index + &quot; value=&quot; + c.value);
     * }
     * 
     * // release the iterator at the end !
     * it.release()
     * </pre>
     * 
     * </b>
     * 
     * @see ValueIterator#isHead()
     */
    @Override
    public DescendingValueIterator descendingIterator() {
        //return new DescendingValueIterator();
        return this.descendingValueIteratorPool.borrow();
    }

    /**
     * {@inheritDoc}
     */
    @Override
    public <T extends KTypeProcedure<? super KType>> T forEach(final T procedure) {
        final long[] pointers = this.beforeAfterPointers;

        final KType[] buffer = Intrinsics.<KType[]> cast(this.buffer);

        int currentPos = KTypeLinkedList.getLinkAfter(pointers[KTypeLinkedList.HEAD_POSITION]);

        while (currentPos != KTypeLinkedList.TAIL_POSITION) {
            procedure.apply(buffer[currentPos]);

            currentPos = KTypeLinkedList.getLinkAfter(pointers[currentPos]);

        } //end while

        return procedure;
    }

    /**
     * {@inheritDoc}
     */
    @Override
    public <T extends KTypePredicate<? super KType>> T forEach(final T predicate) {
        final long[] pointers = this.beforeAfterPointers;

        final KType[] buffer = Intrinsics.<KType[]> cast(this.buffer);

        int currentPos = KTypeLinkedList.getLinkAfter(pointers[KTypeLinkedList.HEAD_POSITION]);

        while (currentPos != KTypeLinkedList.TAIL_POSITION) {
            if (!predicate.apply(buffer[currentPos])) {
                break;
            }

            currentPos = KTypeLinkedList.getLinkAfter(pointers[currentPos]);

        } //end while

        return predicate;
    }

    /**
     * {@inheritDoc}
     */
    @Override
    public <T extends KTypeProcedure<? super KType>> T descendingForEach(final T procedure) {
        final long[] pointers = this.beforeAfterPointers;

        final KType[] buffer = Intrinsics.<KType[]> cast(this.buffer);

        int currentPos = KTypeLinkedList.getLinkBefore(pointers[KTypeLinkedList.TAIL_POSITION]);

        while (currentPos != KTypeLinkedList.HEAD_POSITION) {
            procedure.apply(buffer[currentPos]);

            currentPos = KTypeLinkedList.getLinkBefore(pointers[currentPos]);

        } //end while

        return procedure;
    }

    /**
     * {@inheritDoc}
     */
    @Override
    public <T extends KTypePredicate<? super KType>> T descendingForEach(final T predicate) {
        final long[] pointers = this.beforeAfterPointers;

        final KType[] buffer = Intrinsics.<KType[]> cast(this.buffer);

        int currentPos = KTypeLinkedList.getLinkBefore(pointers[KTypeLinkedList.TAIL_POSITION]);

        while (currentPos != KTypeLinkedList.HEAD_POSITION) {
            if (!predicate.apply(buffer[currentPos])) {
                break;
            }

            currentPos = KTypeLinkedList.getLinkBefore(pointers[currentPos]);

        } //end while

        return predicate;
    }

    /**
     * {@inheritDoc}
     */
    @Override
    public int removeAll(final KTypePredicate<? super KType> predicate) {
<<<<<<< HEAD
        final KType[] buffer = this.buffer;
=======
        final KType[] buffer = Intrinsics.<KType[]> cast(this.buffer);
>>>>>>> b891046a

        int deleted = 0;

        //real elements starts in position 2.
        int pos = 2;

        //directly iterate the buffer, so out of order.
        while (pos < this.elementsCount) {
            if (predicate.apply(buffer[pos])) {
                //each time a pos is removed, pos itself is patched with the last element,
                //so continue to test the same position.
                removeAtPosNoCheck(pos);
                deleted++;
            } else {
                pos++;
            }
        } //end while

        return deleted;
    }

    /**
     * Returns a new object of this class with no need to declare generic type (shortcut
     * instead of using a constructor).
     */
    public static/* #if ($TemplateOptions.KTypeGeneric) */<KType> /* #end */
<<<<<<< HEAD
    KTypeLinkedList<KType> newInstance() {
=======
            KTypeLinkedList<KType> newInstance() {
>>>>>>> b891046a
        return new KTypeLinkedList<KType>();
    }

    /**
     * Returns a new object of this class with no need to declare generic type (shortcut
     * instead of using a constructor).
     */
    public static/* #if ($TemplateOptions.KTypeGeneric) */<KType> /* #end */
<<<<<<< HEAD
    KTypeLinkedList<KType> newInstance(final int initialCapacity) {
=======
            KTypeLinkedList<KType> newInstance(final int initialCapacity) {
>>>>>>> b891046a
        return new KTypeLinkedList<KType>(initialCapacity);
    }

    /**
     * Create a list from a variable number of arguments or an array of <code>KType</code>.
     * The elements are copied from the argument to the internal buffer.
     */
    public static/* #if ($TemplateOptions.KTypeGeneric) */<KType> /* #end */
<<<<<<< HEAD
    KTypeLinkedList<KType> from(final KType... elements) {
=======
            KTypeLinkedList<KType> from(final KType... elements) {
>>>>>>> b891046a
        final KTypeLinkedList<KType> list = new KTypeLinkedList<KType>(elements.length);
        list.add(elements);
        return list;
    }

    /**
     * Create a list from elements of another container.
     */
    public static/* #if ($TemplateOptions.KTypeGeneric) */<KType> /* #end */
<<<<<<< HEAD
    KTypeLinkedList<KType> from(final KTypeContainer<KType> container) {
=======
            KTypeLinkedList<KType> from(final KTypeContainer<KType> container) {
>>>>>>> b891046a
        return new KTypeLinkedList<KType>(container);
    }

    /**
     * In-place sort the list from [beginIndex, endIndex[
     * by natural ordering (smaller first)
     * <p><b>
     * WARNING: This method runs in O(n*n*log(n)). Consider yourself warned.
     * </b></p>
     * 
    #if ($TemplateOptions.KTypeGeneric)
     * <p><b>
     * This sort is NOT stable.
     * </b></p>
     * @throws ClassCastException if the list contains elements that are not mutually Comparable.
    #end
     * 
     * @param beginIndex the start index to be sorted
     * @param endIndex the end index to be sorted (excluded)
     */
    public void sort(final int beginIndex, final int endIndex) {
        assert endIndex <= size();

        if (endIndex - beginIndex > 1) {
            KTypeSort.quicksort(this, beginIndex, endIndex);
        }
    }

    /**
     * In-place sort the list from [beginIndex, endIndex[
     * using a #if ($TemplateOptions.KTypeGeneric) <code>Comparator</code> #else <code>KTypeComparator</code> #end
     * <p><b>
     * WARNING: This method runs in O(n*n*log(n)). Consider yourself warned.
     * </b></p>
     * 
    #if ($TemplateOptions.KTypeGeneric)
     * <p><b>
     * This sort is NOT stable.
     * </b></p>
    #end
     * 
     * @param beginIndex the start index to be sorted
     * @param endIndex the end index to be sorted (excluded)
     */
    public void sort(final int beginIndex, final int endIndex,
            /*! #if ($TemplateOptions.KTypeGeneric) !*/
            final Comparator<? super KType>
<<<<<<< HEAD
    /*! #else
                                            KTypeComparator<? super KType>
                                            #end !*/
    comp) {
=======
            /*! #else
                                                                            KTypeComparator<? super KType>
                                                                            #end !*/
            comp) {
>>>>>>> b891046a
        assert endIndex <= size();

        if (endIndex - beginIndex > 1) {
            KTypeSort.quicksort(this, beginIndex, endIndex, comp);
        }
    }

    /**
     * In-place sort the whole list by natural ordering (smaller first)
    #if ($TemplateOptions.KTypeGeneric)
     * <p><b>
     * This sort is NOT stable.
     * </b></p>
     * @throws ClassCastException if the list contains elements that are not mutually Comparable.
    #end
     */
    public void sort() {

        if (this.elementsCount > 3) {
            final int elementsCount = this.elementsCount;
            final long[] pointers = this.beforeAfterPointers;

            KTypeSort.quicksort(this.buffer, 2, elementsCount);

            //rebuild nodes, in order
            //a) rebuild head/tail

            //ties HEAD to the first element, and first element to HEAD
            pointers[KTypeLinkedList.HEAD_POSITION] = KTypeLinkedList.getLinkNodeValue(KTypeLinkedList.HEAD_POSITION, 2);
            pointers[2] = KTypeLinkedList.getLinkNodeValue(KTypeLinkedList.HEAD_POSITION, 3);

            for (int pos = 3; pos < elementsCount - 1; pos++) {
                pointers[pos] = KTypeLinkedList.getLinkNodeValue(pos - 1, pos + 1);
            }

            //ties the last element to tail, and tail to last element
            pointers[elementsCount - 1] = KTypeLinkedList.getLinkNodeValue(elementsCount - 2, KTypeLinkedList.TAIL_POSITION);
            pointers[KTypeLinkedList.TAIL_POSITION] = KTypeLinkedList.getLinkNodeValue(elementsCount - 1, KTypeLinkedList.TAIL_POSITION);
        }
    }

    ////////////////////////////

    /**
     * In-place sort the whole list
     * using a #if ($TemplateOptions.KTypeGeneric) <code>Comparator</code> #else <code>KTypeComparator</code> #end
    #if ($TemplateOptions.KTypeGeneric)
     * <p><b>
     * This sort is NOT stable.
     * </b></p>
    #end
     */
    public void sort(
            /*! #if ($TemplateOptions.KTypeGeneric) !*/
            final Comparator<? super KType>
            /*! #else
              KTypeComparator<? super KType>
              #end !*/
            comp) {
        if (this.elementsCount > 3) {
            final int elementsCount = this.elementsCount;
            final long[] pointers = this.beforeAfterPointers;

            KTypeSort.quicksort(Intrinsics.<KType[]> cast(this.buffer), 2, elementsCount, comp);

            //rebuild nodes, in order
            //a) rebuild head/tail

            //ties HEAD to the first element, and first element to HEAD
            pointers[KTypeLinkedList.HEAD_POSITION] = KTypeLinkedList.getLinkNodeValue(KTypeLinkedList.HEAD_POSITION, 2);
            pointers[2] = KTypeLinkedList.getLinkNodeValue(KTypeLinkedList.HEAD_POSITION, 3);

            for (int pos = 3; pos < elementsCount - 1; pos++) {
                pointers[pos] = KTypeLinkedList.getLinkNodeValue(pos - 1, pos + 1);
            }

            //ties the last element to tail, and tail to last element
            pointers[elementsCount - 1] = KTypeLinkedList.getLinkNodeValue(elementsCount - 2, KTypeLinkedList.TAIL_POSITION);
            pointers[KTypeLinkedList.TAIL_POSITION] = KTypeLinkedList.getLinkNodeValue(elementsCount - 1,
                    KTypeLinkedList.TAIL_POSITION);
        }
    }

    @Override
    public void addFirst(final KType e1) {
        ensureBufferSpace(1);
        insertAfterPosNoCheck(e1, KTypeLinkedList.HEAD_POSITION);
    }

    /**
     * Inserts all elements from the given container to the front of this list.
     * 
     * @return Returns the number of elements actually added as a result of this
     * call.
     */
    public int addFirst(final KTypeContainer<? extends KType> container) {
        return addFirst((Iterable<? extends KTypeCursor<? extends KType>>) container);
    }

    /**
     * Vararg-signature method for adding elements at the front of this deque.
     * 
     * <p><b>This method is handy, but costly if used in tight loops (anonymous
     * array passing)</b></p>
     */
    public void addFirst(final KType... elements) {
        ensureBufferSpace(elements.length);
        // For now, naive loop.
        for (int i = 0; i < elements.length; i++) {
            insertAfterPosNoCheck(elements[i], KTypeLinkedList.HEAD_POSITION);
        }
    }

    /**
     * Inserts all elements from the given iterable to the front of this list.
     * 
     * @return Returns the number of elements actually added as a result of this call.
     */
    public int addFirst(final Iterable<? extends KTypeCursor<? extends KType>> iterable) {
        int size = 0;

        for (final KTypeCursor<? extends KType> cursor : iterable) {
            ensureBufferSpace(1);
            insertAfterPosNoCheck(cursor.value, KTypeLinkedList.HEAD_POSITION);
            size++;
        }
        return size;
    }

    @Override
    public void addLast(final KType e1) {
        ensureBufferSpace(1);
        insertAfterPosNoCheck(e1, KTypeLinkedList.getLinkBefore(this.beforeAfterPointers[KTypeLinkedList.TAIL_POSITION]));
    }

    /**
     * Inserts all elements from the given container to the end of this list.
     * 
     * @return Returns the number of elements actually added as a result of this
     * call.
     */
    public int addLast(final KTypeContainer<? extends KType> container) {
        return addLast((Iterable<? extends KTypeCursor<? extends KType>>) container);
    }

    /**
     * Inserts all elements from the given iterable to the end of this list.
     * 
     * @return Returns the number of elements actually added as a result of this call.
     */
    public int addLast(final Iterable<? extends KTypeCursor<? extends KType>> iterable) {
        int size = 0;
        for (final KTypeCursor<? extends KType> cursor : iterable) {
            ensureBufferSpace(1);
            insertAfterPosNoCheck(cursor.value,
                    KTypeLinkedList.getLinkBefore(this.beforeAfterPointers[KTypeLinkedList.TAIL_POSITION]));
            size++;
        }
        return size;
    }

    @Override
    public KType removeFirst() {
        assert size() > 0;

        final int removedPos = KTypeLinkedList.getLinkAfter(this.beforeAfterPointers[KTypeLinkedList.HEAD_POSITION]);

        final KType elem = Intrinsics.<KType> cast(this.buffer[removedPos]);

        removeAtPosNoCheck(removedPos);

        return elem;
    }

    @Override
    public KType removeLast() {
        assert size() > 0;

        final int removedPos = KTypeLinkedList.getLinkBefore(this.beforeAfterPointers[KTypeLinkedList.TAIL_POSITION]);

        final KType elem = Intrinsics.<KType> cast(this.buffer[removedPos]);

        removeAtPosNoCheck(removedPos);

        return elem;
    }

    @Override
    public KType getFirst() {
        assert size() > 0;

        return Intrinsics.<KType> cast(this.buffer[KTypeLinkedList.getLinkAfter(this.beforeAfterPointers[KTypeLinkedList.HEAD_POSITION])]);
    }

    @Override
    public KType getLast() {
        assert size() > 0;

        return Intrinsics.<KType> cast(this.buffer[KTypeLinkedList.getLinkBefore(this.beforeAfterPointers[KTypeLinkedList.TAIL_POSITION])]);
    }

<<<<<<< HEAD
    /*! #if ($TemplateOptions.inlineKType("KTypeLinkedList.getLinkNodeValue","(beforeIndex, afterIndex)",
     "((long) beforeIndex << 32) | afterIndex")) !*/
=======
    /*! #if ($TemplateOptions.declareInline("KTypeLinkedList.getLinkNodeValue(beforeIndex, afterIndex)",
     "<*>==>((long) beforeIndex << 32) | afterIndex")) !*/
>>>>>>> b891046a
    /**
     * Builds a LinkList node value from its before an after links.
     * (actual method is inlined in generated code)
     * 
     * @param beforeIndex
     * @param afterIndex
     * @return long
     */
    private static long getLinkNodeValue(final int beforeIndex, final int afterIndex) {
        return ((long) beforeIndex << 32) | afterIndex;
    }

    /*! #end !*/

<<<<<<< HEAD
    /*! #if ($TemplateOptions.inlineKType("KTypeLinkedList.getLinkBefore","(nodeValue)", "(int) (nodeValue >> 32)")) !*/
=======
    /*! #if ($TemplateOptions.declareInline("KTypeLinkedList.getLinkBefore(nodeValue)", "<*>==>(int) (nodeValue >> 32)")) !*/
>>>>>>> b891046a
    private static int getLinkBefore(final long nodeValue) {
        return (int) (nodeValue >> 32);
    }

    /*! #end !*/

<<<<<<< HEAD
    /*! #if ($TemplateOptions.inlineKType("KTypeLinkedList.getLinkAfter","(nodeValue)",
       "(int) (nodeValue & 0x00000000FFFFFFFFL)")) !*/
=======
    /*! #if ($TemplateOptions.declareInline("KTypeLinkedList.getLinkAfter(nodeValue)",
       "<*>==>(int) (nodeValue & 0x00000000FFFFFFFFL)")) !*/
>>>>>>> b891046a
    private static int getLinkAfter(final long nodeValue) {
        return (int) (nodeValue & 0x00000000FFFFFFFFL);
    }

    /*! #end !*/

<<<<<<< HEAD
    /*! #if ($TemplateOptions.inlineKType("KTypeLinkedList.setLinkBeforeNodeValue","(nodeValue, newBefore)",
     "((long) newBefore << 32) | (nodeValue & 0x00000000FFFFFFFFL)")) !*/
=======
    /*! #if ($TemplateOptions.declareInline("KTypeLinkedList.setLinkBeforeNodeValue(nodeValue, newBefore)",
     "<*>==>((long) newBefore << 32) | (nodeValue & 0x00000000FFFFFFFFL)")) !*/
>>>>>>> b891046a
    private static long setLinkBeforeNodeValue(final long nodeValue, final int newBefore) {
        return ((long) newBefore << 32) | (nodeValue & 0x00000000FFFFFFFFL);
    }

    /*! #end !*/

<<<<<<< HEAD
    /*! #if ($TemplateOptions.inlineKType("KTypeLinkedList.setLinkAfterNodeValue","(nodeValue, newAfter)",
      "newAfter | (nodeValue & 0xFFFFFFFF00000000L)")) !*/
=======
    /*! #if ($TemplateOptions.declareInline("KTypeLinkedList.setLinkAfterNodeValue(nodeValue, newAfter)",
      "<*>==> newAfter | (nodeValue & 0xFFFFFFFF00000000L)")) !*/
>>>>>>> b891046a
    private static long setLinkAfterNodeValue(final long nodeValue, final int newAfter) {
        return newAfter | (nodeValue & 0xFFFFFFFF00000000L);
    }
    /*! #end !*/
}<|MERGE_RESOLUTION|>--- conflicted
+++ resolved
@@ -37,28 +37,6 @@
      * Internal array for storing the list. The array may be larger than the current size
      * ({@link #size()}).
      * 
-<<<<<<< HEAD
-    #if ($TemplateOptions.KTypeGeneric)
-     * <p><strong>Important!</strong>
-     * The actual value in this field is always an instance of <code>Object[]</code>,
-     * regardless of the generic type used. The JDK is inconsistent here too:
-     * {@link ArrayList} declares internal <code>Object[]</code> buffer, but
-     * {@link ArrayDeque} declares an array of generic type objects like we do. The
-     * tradeoff is probably minimal, but you should be aware of additional casts generated
-     * by <code>javac</code> when <code>buffer</code> is directly accessed; <strong>these casts
-     * may also result in exceptions at runtime</strong>. A workaround is to cast directly to
-     * <code>Object[]</code> before accessing the buffer's elements, as shown
-     * in the following code snippet.</p>
-     * 
-     * <pre>
-     * Object[] buf = list.buffer;
-     * for (int i = 2; i < size() + 2; i++) {
-     * doSomething(buf[i]);
-     * }
-     * </pre>
-    #end
-=======
->>>>>>> b891046a
      * <p>
      * Direct list iteration: iterate buffer[i] for i in [2; size()+2[, but beware, it is out of order w.r.t the real list order !
      * </p>
@@ -160,11 +138,7 @@
                 obj.internalIndex = -1;
                 obj.cursor.index = -1;
                 obj.cursor.value = KTypeLinkedList.this.defaultValue;
-<<<<<<< HEAD
-                obj.buffer = KTypeLinkedList.this.buffer;
-=======
                 obj.buffer = Intrinsics.<KType[]> cast(KTypeLinkedList.this.buffer);
->>>>>>> b891046a
                 obj.pointers = KTypeLinkedList.this.beforeAfterPointers;
                 obj.internalPos = KTypeLinkedList.HEAD_POSITION;
             }
@@ -360,11 +334,7 @@
     @Override
     public void removeRange(final int fromIndex, final int toIndex) {
         assert (fromIndex >= 0 && fromIndex <= size()) : "Index " + fromIndex + " out of bounds [" + 0 + ", " + size()
-<<<<<<< HEAD
-        + ").";
-=======
                 + ").";
->>>>>>> b891046a
 
         assert (toIndex >= 0 && toIndex <= size()) : "Index " + toIndex + " out of bounds [" + 0 + ", " + size() + "].";
 
@@ -395,11 +365,7 @@
         int count = 0;
 
         while (currentPos != KTypeLinkedList.TAIL_POSITION) {
-<<<<<<< HEAD
-            if (Intrinsics.equalsKType(e1, buffer[currentPos])) {
-=======
             if (Intrinsics.<KType> equals(e1, buffer[currentPos])) {
->>>>>>> b891046a
                 removeAtPosNoCheck(currentPos);
                 return count;
             }
@@ -425,11 +391,7 @@
         int count = 0;
 
         while (currentPos != KTypeLinkedList.HEAD_POSITION) {
-<<<<<<< HEAD
-            if (Intrinsics.equalsKType(e1, buffer[currentPos])) {
-=======
             if (Intrinsics.<KType> equals(e1, buffer[currentPos])) {
->>>>>>> b891046a
                 removeAtPosNoCheck(currentPos);
                 return size - count - 1;
             }
@@ -446,11 +408,7 @@
      */
     @Override
     public int removeAll(final KType e1) {
-<<<<<<< HEAD
-        final KType[] buffer = this.buffer;
-=======
         final KType[] buffer = Intrinsics.<KType[]> cast(this.buffer);
->>>>>>> b891046a
 
         int deleted = 0;
 
@@ -459,11 +417,7 @@
 
         //directly iterate the buffer, so out of order.
         while (pos < this.elementsCount) {
-<<<<<<< HEAD
-            if (Intrinsics.equalsKType(e1, buffer[pos])) {
-=======
             if (Intrinsics.<KType> equals(e1, buffer[pos])) {
->>>>>>> b891046a
                 //each time a pos is removed, pos is patched with the last element,
                 //so continue to test the same position
                 removeAtPosNoCheck(pos);
@@ -496,11 +450,7 @@
         int count = 0;
 
         while (currentPos != KTypeLinkedList.TAIL_POSITION) {
-<<<<<<< HEAD
-            if (Intrinsics.equalsKType(e1, buffer[currentPos])) {
-=======
             if (Intrinsics.<KType> equals(e1, buffer[currentPos])) {
->>>>>>> b891046a
                 return count;
             }
 
@@ -523,11 +473,7 @@
         int count = 0;
 
         while (currentPos != KTypeLinkedList.HEAD_POSITION) {
-<<<<<<< HEAD
-            if (Intrinsics.equalsKType(e1, buffer[currentPos])) {
-=======
             if (Intrinsics.<KType> equals(e1, buffer[currentPos])) {
->>>>>>> b891046a
                 return size() - count - 1;
             }
 
@@ -723,11 +669,7 @@
                 int currentPosOther = KTypeLinkedList.getLinkAfter(pointersOther[KTypeLinkedList.HEAD_POSITION]);
 
                 while (currentPos != KTypeLinkedList.TAIL_POSITION && currentPosOther != KTypeLinkedList.TAIL_POSITION) {
-<<<<<<< HEAD
-                    if (!Intrinsics.equalsKType(buffer[currentPos], bufferOther[currentPosOther])) {
-=======
                     if (!Intrinsics.<KType> equals(buffer[currentPos], bufferOther[currentPosOther])) {
->>>>>>> b891046a
                         return false;
                     }
 
@@ -757,11 +699,7 @@
                 while (currentPos != KTypeLinkedList.TAIL_POSITION) {
                     c = it.next();
 
-<<<<<<< HEAD
-                    if (!Intrinsics.equalsKType(buffer[currentPos], c.value)) {
-=======
                     if (!Intrinsics.<KType> equals(buffer[currentPos], c.value)) {
->>>>>>> b891046a
                         //if iterator was pooled, recycled it
                         if (it instanceof AbstractIterator<?>) {
                             ((AbstractIterator<?>) it).release();
@@ -781,15 +719,9 @@
 
                 return true;
             } else if (obj instanceof KTypeIndexedContainer<?>) {
-<<<<<<< HEAD
 
                 final KTypeIndexedContainer<KType> other = (KTypeIndexedContainer<KType>) obj;
 
-=======
-
-                final KTypeIndexedContainer<KType> other = (KTypeIndexedContainer<KType>) obj;
-
->>>>>>> b891046a
                 if (other.size() != this.size()) {
                     return false;
                 }
@@ -799,11 +731,7 @@
                 int index = 0;
 
                 while (currentPos != KTypeLinkedList.TAIL_POSITION) {
-<<<<<<< HEAD
-                    if (!Intrinsics.equalsKType(buffer[currentPos], other.get(index))) {
-=======
                     if (!Intrinsics.<KType> equals(buffer[currentPos], other.get(index))) {
->>>>>>> b891046a
                         return false;
                     }
 
@@ -1699,11 +1627,7 @@
      */
     @Override
     public int removeAll(final KTypePredicate<? super KType> predicate) {
-<<<<<<< HEAD
-        final KType[] buffer = this.buffer;
-=======
         final KType[] buffer = Intrinsics.<KType[]> cast(this.buffer);
->>>>>>> b891046a
 
         int deleted = 0;
 
@@ -1730,11 +1654,7 @@
      * instead of using a constructor).
      */
     public static/* #if ($TemplateOptions.KTypeGeneric) */<KType> /* #end */
-<<<<<<< HEAD
-    KTypeLinkedList<KType> newInstance() {
-=======
             KTypeLinkedList<KType> newInstance() {
->>>>>>> b891046a
         return new KTypeLinkedList<KType>();
     }
 
@@ -1743,11 +1663,7 @@
      * instead of using a constructor).
      */
     public static/* #if ($TemplateOptions.KTypeGeneric) */<KType> /* #end */
-<<<<<<< HEAD
-    KTypeLinkedList<KType> newInstance(final int initialCapacity) {
-=======
             KTypeLinkedList<KType> newInstance(final int initialCapacity) {
->>>>>>> b891046a
         return new KTypeLinkedList<KType>(initialCapacity);
     }
 
@@ -1756,11 +1672,7 @@
      * The elements are copied from the argument to the internal buffer.
      */
     public static/* #if ($TemplateOptions.KTypeGeneric) */<KType> /* #end */
-<<<<<<< HEAD
-    KTypeLinkedList<KType> from(final KType... elements) {
-=======
             KTypeLinkedList<KType> from(final KType... elements) {
->>>>>>> b891046a
         final KTypeLinkedList<KType> list = new KTypeLinkedList<KType>(elements.length);
         list.add(elements);
         return list;
@@ -1770,11 +1682,7 @@
      * Create a list from elements of another container.
      */
     public static/* #if ($TemplateOptions.KTypeGeneric) */<KType> /* #end */
-<<<<<<< HEAD
-    KTypeLinkedList<KType> from(final KTypeContainer<KType> container) {
-=======
             KTypeLinkedList<KType> from(final KTypeContainer<KType> container) {
->>>>>>> b891046a
         return new KTypeLinkedList<KType>(container);
     }
 
@@ -1822,17 +1730,10 @@
     public void sort(final int beginIndex, final int endIndex,
             /*! #if ($TemplateOptions.KTypeGeneric) !*/
             final Comparator<? super KType>
-<<<<<<< HEAD
-    /*! #else
-                                            KTypeComparator<? super KType>
-                                            #end !*/
-    comp) {
-=======
             /*! #else
                                                                             KTypeComparator<? super KType>
                                                                             #end !*/
             comp) {
->>>>>>> b891046a
         assert endIndex <= size();
 
         if (endIndex - beginIndex > 1) {
@@ -2034,13 +1935,8 @@
         return Intrinsics.<KType> cast(this.buffer[KTypeLinkedList.getLinkBefore(this.beforeAfterPointers[KTypeLinkedList.TAIL_POSITION])]);
     }
 
-<<<<<<< HEAD
-    /*! #if ($TemplateOptions.inlineKType("KTypeLinkedList.getLinkNodeValue","(beforeIndex, afterIndex)",
-     "((long) beforeIndex << 32) | afterIndex")) !*/
-=======
     /*! #if ($TemplateOptions.declareInline("KTypeLinkedList.getLinkNodeValue(beforeIndex, afterIndex)",
      "<*>==>((long) beforeIndex << 32) | afterIndex")) !*/
->>>>>>> b891046a
     /**
      * Builds a LinkList node value from its before an after links.
      * (actual method is inlined in generated code)
@@ -2055,50 +1951,31 @@
 
     /*! #end !*/
 
-<<<<<<< HEAD
-    /*! #if ($TemplateOptions.inlineKType("KTypeLinkedList.getLinkBefore","(nodeValue)", "(int) (nodeValue >> 32)")) !*/
-=======
     /*! #if ($TemplateOptions.declareInline("KTypeLinkedList.getLinkBefore(nodeValue)", "<*>==>(int) (nodeValue >> 32)")) !*/
->>>>>>> b891046a
     private static int getLinkBefore(final long nodeValue) {
         return (int) (nodeValue >> 32);
     }
 
     /*! #end !*/
 
-<<<<<<< HEAD
-    /*! #if ($TemplateOptions.inlineKType("KTypeLinkedList.getLinkAfter","(nodeValue)",
-       "(int) (nodeValue & 0x00000000FFFFFFFFL)")) !*/
-=======
     /*! #if ($TemplateOptions.declareInline("KTypeLinkedList.getLinkAfter(nodeValue)",
        "<*>==>(int) (nodeValue & 0x00000000FFFFFFFFL)")) !*/
->>>>>>> b891046a
     private static int getLinkAfter(final long nodeValue) {
         return (int) (nodeValue & 0x00000000FFFFFFFFL);
     }
 
     /*! #end !*/
 
-<<<<<<< HEAD
-    /*! #if ($TemplateOptions.inlineKType("KTypeLinkedList.setLinkBeforeNodeValue","(nodeValue, newBefore)",
-     "((long) newBefore << 32) | (nodeValue & 0x00000000FFFFFFFFL)")) !*/
-=======
     /*! #if ($TemplateOptions.declareInline("KTypeLinkedList.setLinkBeforeNodeValue(nodeValue, newBefore)",
      "<*>==>((long) newBefore << 32) | (nodeValue & 0x00000000FFFFFFFFL)")) !*/
->>>>>>> b891046a
     private static long setLinkBeforeNodeValue(final long nodeValue, final int newBefore) {
         return ((long) newBefore << 32) | (nodeValue & 0x00000000FFFFFFFFL);
     }
 
     /*! #end !*/
 
-<<<<<<< HEAD
-    /*! #if ($TemplateOptions.inlineKType("KTypeLinkedList.setLinkAfterNodeValue","(nodeValue, newAfter)",
-      "newAfter | (nodeValue & 0xFFFFFFFF00000000L)")) !*/
-=======
     /*! #if ($TemplateOptions.declareInline("KTypeLinkedList.setLinkAfterNodeValue(nodeValue, newAfter)",
       "<*>==> newAfter | (nodeValue & 0xFFFFFFFF00000000L)")) !*/
->>>>>>> b891046a
     private static long setLinkAfterNodeValue(final long nodeValue, final int newAfter) {
         return newAfter | (nodeValue & 0xFFFFFFFF00000000L);
     }
