--- conflicted
+++ resolved
@@ -34,19 +34,6 @@
 {
     /**
      * Internal array for storing the priority queue.
-<<<<<<< HEAD
-      #if ($TemplateOptions.KTypeGeneric)
-     * <p><strong>Important!</strong>
-     * The actual value in this field is always an instance of <code>Object[]</code>.
-     * Be warned that <code>javac</code> emits additional casts when <code>buffer</code>
-     * is directly accessed; <strong>these casts
-     * may result in exceptions at runtime</strong>. A workaround is to cast directly to
-     * <code>Object[]</code> before accessing the buffer's elements (although it is highly
-     * recommended to use a {@link #iterator()} instead.
-     * </pre>
-      #end
-=======
->>>>>>> b891046a
      * <p>
      * Direct priority queue iteration: iterate buffer[i] for i in [1; size()] (included) but is out-of-order w.r.t {@link #popTop()}
      * </p>
@@ -142,11 +129,7 @@
             public void initialize(final ValueIterator obj) {
                 obj.cursor.index = 0;
                 obj.size = KTypeHeapPriorityQueue.this.size();
-<<<<<<< HEAD
-                obj.buffer = KTypeHeapPriorityQueue.this.buffer;
-=======
                 obj.buffer = Intrinsics.<KType[]> cast(KTypeHeapPriorityQueue.this.buffer);
->>>>>>> b891046a
             }
 
             @Override
@@ -368,11 +351,7 @@
         if (this.comparator == null) {
 
             for (int i = 1; i <= size; i++) {
-<<<<<<< HEAD
-                if (Intrinsics.isCompEqualKTypeUnchecked(element, buff[i])) {
-=======
                 if (Intrinsics.<KType> isCompEqualUnchecked(element, buff[i])) {
->>>>>>> b891046a
                     return true;
                 }
             } //end for
@@ -416,11 +395,7 @@
      */
     @Override
     public <T extends KTypeProcedure<? super KType>> T forEach(final T procedure) {
-<<<<<<< HEAD
-        final KType[] buff = this.buffer;
-=======
         final KType[] buff = Intrinsics.<KType[]> cast(this.buffer);
->>>>>>> b891046a
         final int size = this.elementsCount;
 
         for (int i = 1; i <= size; i++) {
@@ -435,11 +410,7 @@
      */
     @Override
     public <T extends KTypePredicate<? super KType>> T forEach(final T predicate) {
-<<<<<<< HEAD
-        final KType[] buff = this.buffer;
-=======
         final KType[] buff = Intrinsics.<KType[]> cast(this.buffer);
->>>>>>> b891046a
         final int size = this.elementsCount;
 
         for (int i = 1; i <= size; i++) {
@@ -476,11 +447,7 @@
         KType elem = this.defaultValue;
 
         if (this.elementsCount > 0) {
-<<<<<<< HEAD
-            elem = this.buffer[1];
-=======
             elem = Intrinsics.<KType> cast(this.buffer[1]);
->>>>>>> b891046a
         }
 
         return elem;
@@ -495,11 +462,7 @@
         KType elem = this.defaultValue;
 
         if (this.elementsCount > 0) {
-<<<<<<< HEAD
-            elem = this.buffer[1];
-=======
             elem = Intrinsics.<KType> cast(this.buffer[1]);
->>>>>>> b891046a
 
             if (this.elementsCount == 1) {
                 //for GC
@@ -668,11 +631,7 @@
             if (this.comparator == null && other.comparator == null) {
 
                 for (int i = 1; i <= size; i++) {
-<<<<<<< HEAD
-                    if (!Intrinsics.isCompEqualKTypeUnchecked(buffer[i], otherbuffer[i])) {
-=======
                     if (!Intrinsics.<KType> isCompEqualUnchecked(buffer[i], otherbuffer[i])) {
->>>>>>> b891046a
                         return false;
                     }
                 }
@@ -756,13 +715,8 @@
     /*! #if ($TemplateOptions.KTypeGeneric) !*/
     public Comparator<? super KType>
             /*! #else
-<<<<<<< HEAD
-                                                                                                                                                                                                            public KTypeComparator<? super KType>
-                                                                                                                                                                                                            #end !*/
-=======
                                                     public KTypeComparator<? super KType>
                                             #end !*/
->>>>>>> b891046a
             comparator() {
 
         return this.comparator;
@@ -784,19 +738,11 @@
             //get the child of k
             child = k << 1;
 
-<<<<<<< HEAD
-            if (child < N && Intrinsics.isCompSupKTypeUnchecked(buffer[child], buffer[child + 1])) {
-                child++;
-            }
-
-            if (!Intrinsics.isCompSupKTypeUnchecked(buffer[k], buffer[child])) {
-=======
             if (child < N && Intrinsics.<KType> isCompSupUnchecked(buffer[child], buffer[child + 1])) {
                 child++;
             }
 
             if (!Intrinsics.<KType> isCompSupUnchecked(buffer[k], buffer[child])) {
->>>>>>> b891046a
                 break;
             }
 
@@ -857,11 +803,7 @@
         int parent;
         final KType[] buffer = Intrinsics.<KType[]> cast(this.buffer);
 
-<<<<<<< HEAD
-        while (k > 1 && Intrinsics.isCompSupKTypeUnchecked(buffer[k >> 1], buffer[k])) {
-=======
         while (k > 1 && Intrinsics.<KType> isCompSupUnchecked(buffer[k >> 1], buffer[k])) {
->>>>>>> b891046a
             //swap k and its parent
             parent = k >> 1;
 
