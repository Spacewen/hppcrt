--- conflicted
+++ resolved
@@ -58,19 +58,6 @@
 {
     /**
      * Hash-indexed array holding all set entries.
-<<<<<<< HEAD
-      #if ($TemplateOptions.KTypeGeneric)
-     * <p><strong>Important!</strong>
-     * The actual value in this field is always an instance of <code>Object[]</code>.
-     * Be warned that <code>javac</code> emits additional casts when <code>keys</code>
-     * are directly accessed; <strong>these casts
-     * may result in exceptions at runtime</strong>. A workaround is to cast directly to
-     * <code>Object[]</code> before accessing the buffer's elements (although it is highly
-     * recommended to use a {@link #iterator()} instead.
-     * </pre>
-      #end
-=======
->>>>>>> b891046a
      * <p>
      * Direct set iteration: iterate  {keys[i]} for i in [0; keys.length[ where keys[i] != 0/null, then also
      * {0/null} is in the set if {@link #allocatedDefaultKey} = true.
@@ -179,11 +166,7 @@
      */
     @Override
     public boolean add(KType e) {
-<<<<<<< HEAD
-        if (Intrinsics.isEmpty(e)) {
-=======
         if (Intrinsics.<KType> isEmpty(e)) {
->>>>>>> b891046a
 
             if (this.allocatedDefaultKey) {
 
@@ -206,11 +189,7 @@
         KType curr;
 
         //1.1 The rehashed key slot is occupied...
-<<<<<<< HEAD
-        if (!Intrinsics.isEmpty(curr = keys[slot = REHASH(strategy, e) & mask])) {
-=======
         if (!Intrinsics.<KType> isEmpty(curr = keys[slot = REHASH(strategy, e) & mask])) {
->>>>>>> b891046a
 
             //1.2 the occupied place is indeed key, return false
             if (strategy.equals(curr, e)) {
@@ -366,11 +345,7 @@
         assert this.assigned == this.resizeAt;
 
         //default sentinel value is never in the keys[] array, so never trigger reallocs
-<<<<<<< HEAD
-        assert (!Intrinsics.isEmpty(pendingKey));
-=======
         assert (!Intrinsics.<KType> isEmpty(pendingKey));
->>>>>>> b891046a
 
         // Try to allocate new buffers first. If we OOM, it'll be now without
         // leaving the data structure in an inconsistent state.
@@ -496,11 +471,7 @@
 
             //allocate so that there is at least one slot that remains allocated = false
             //this is compulsory to guarantee proper stop in searching loops
-<<<<<<< HEAD
-            this.resizeAt = Math.max(3, (int) (capacity * this.loadFactor)) - 2;
-=======
             this.resizeAt = Math.min(capacity - 1, (int) (capacity * this.loadFactor));
->>>>>>> b891046a
         } catch (final OutOfMemoryError e) {
 
             throw new BufferAllocationException("Not enough memory to allocate buffers to grow from %d -> %d elements", e,
@@ -521,11 +492,7 @@
      * if key was present in the set and has been successfully removed.
      */
     public boolean remove(final KType key) {
-<<<<<<< HEAD
-        if (Intrinsics.isEmpty(key)) {
-=======
         if (Intrinsics.<KType> isEmpty(key)) {
->>>>>>> b891046a
 
             if (this.allocatedDefaultKey) {
 
@@ -547,11 +514,7 @@
         KType curr;
 
         //1.1 The rehashed slot is free, nothing to remove, return false
-<<<<<<< HEAD
-        if (Intrinsics.isEmpty(curr = keys[slot = REHASH(strategy, key) & mask])) {
-=======
         if (Intrinsics.<KType> isEmpty(curr = keys[slot = REHASH(strategy, key) & mask])) {
->>>>>>> b891046a
 
             return false;
         }
@@ -613,11 +576,7 @@
 
             final KType existing = keys[slot];
 
-<<<<<<< HEAD
-            if (Intrinsics.isEmpty(existing)) {
-=======
             if (Intrinsics.<KType> isEmpty(existing)) {
->>>>>>> b891046a
                 break;
             }
 
@@ -662,11 +621,7 @@
      */
     @Override
     public boolean contains(final KType key) {
-<<<<<<< HEAD
-        if (Intrinsics.isEmpty(key)) {
-=======
         if (Intrinsics.<KType> isEmpty(key)) {
->>>>>>> b891046a
 
             return this.allocatedDefaultKey;
         }
@@ -682,11 +637,7 @@
         KType curr;
 
         //1.1 The rehashed slot is free, return false
-<<<<<<< HEAD
-        if (Intrinsics.isEmpty(curr = keys[slot = REHASH(strategy, key) & mask])) {
-=======
         if (Intrinsics.<KType> isEmpty(curr = keys[slot = REHASH(strategy, key) & mask])) {
->>>>>>> b891046a
 
             return false;
         }
@@ -853,11 +804,7 @@
 
             int i = this.cursor.index - 1;
 
-<<<<<<< HEAD
-            while (i >= 0 && !is_allocated(i, KTypeCustomHashSet.this.keys)) {
-=======
             while (i >= 0 && !is_allocated(i, Intrinsics.<KType[]> cast(KTypeCustomHashSet.this.keys))) {
->>>>>>> b891046a
                 i--;
             }
 
@@ -1010,11 +957,7 @@
 
         if (this.allocatedDefaultKey) {
 
-<<<<<<< HEAD
-            if (predicate.apply(Intrinsics.<KType> defaultKTypeValue())) {
-=======
             if (predicate.apply(Intrinsics.<KType> empty())) {
->>>>>>> b891046a
                 this.allocatedDefaultKey = false;
             }
         }
@@ -1077,37 +1020,21 @@
     }
 
     //Test for existence in template
-<<<<<<< HEAD
-    /*! #if ($TemplateOptions.inlineKType("is_allocated",
-    "(slot, keys)",
-    "!Intrinsics.isEmpty(keys[slot])")) !*/
-=======
     /*! #if ($TemplateOptions.declareInline("is_allocated(slot, keys)",
     "<*>==>!Intrinsics.<KType>isEmpty(keys[slot])")) !*/
->>>>>>> b891046a
     /**
      *  template version
      * (actual method is inlined in generated code)
      */
     private boolean is_allocated(final int slot, final KType[] keys) {
 
-<<<<<<< HEAD
-        return !Intrinsics.isEmpty(keys[slot]);
-=======
         return !Intrinsics.<KType> isEmpty(keys[slot]);
->>>>>>> b891046a
     }
 
     /*! #end !*/
 
-<<<<<<< HEAD
-    /*! #if ($TemplateOptions.inlineKType("probe_distance",
-        "(slot, cached)",
-        "slot < cached[slot] ? slot + cached.length - cached[slot] : slot - cached[slot]")) !*/
-=======
     /*! #if ($TemplateOptions.declareInline("probe_distance(slot, cached)",
         "<*>==>slot < cached[slot] ? slot + cached.length - cached[slot] : slot - cached[slot]")) !*/
->>>>>>> b891046a
     /**
      * (actual method is inlined in generated code)
      */
@@ -1143,14 +1070,8 @@
 
     /*! #end !*/
 
-<<<<<<< HEAD
-    /*! #if ($TemplateOptions.inlineKType("REHASH2",
-    "(strategy, value, perturb)",
-    "MurmurHash3.mix(strategy.computeHashCode(value) , perturb)")) !*/
-=======
     /*! #if ($TemplateOptions.declareInline("REHASH2(strategy, value, perturb)",
     "<*>==>MurmurHash3.mix(strategy.computeHashCode(value) , perturb)")) !*/
->>>>>>> b891046a
     /**
      * REHASH2 method for rehashing the keys with perturbation seed as parameter
      * (inlined in generated code)
