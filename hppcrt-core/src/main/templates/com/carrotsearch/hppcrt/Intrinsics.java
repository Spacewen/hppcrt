--- conflicted
+++ resolved
@@ -94,11 +94,7 @@
 
     /**
      * Identical as {@link equalsVType} except that
-<<<<<<< HEAD
-     * no e1 Objects are assumed to be not-null.
-=======
      * e1 Objects are assumed to be not-null.
->>>>>>> 88615ec1
      */
     public static boolean equalsVTypeNotNull(final Object e1, final Object e2)
     {
