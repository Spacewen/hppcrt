--- conflicted
+++ resolved
@@ -25,10 +25,6 @@
  *
  * @author This code is inspired by the collaboration and implementation in the <a
  *         href="http://fastutil.dsi.unimi.it/">fastutil</a> project.
-<<<<<<< HEAD
- * 
-=======
->>>>>>> 8bf86dec
  *
  */
 /*! ${TemplateOptions.generatedAnnotation} !*/
