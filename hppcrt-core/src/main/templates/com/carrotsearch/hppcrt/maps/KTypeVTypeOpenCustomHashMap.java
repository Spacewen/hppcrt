--- conflicted
+++ resolved
@@ -2074,11 +2074,7 @@
     public KTypeVTypeOpenCustomHashMap<KType, VType> clone()
     {
         final KTypeVTypeOpenCustomHashMap<KType, VType> cloned =
-<<<<<<< HEAD
-        new KTypeVTypeOpenCustomHashMap<KType, VType>(this.size(), this.loadFactor, this.hashStrategy);
-=======
                 new KTypeVTypeOpenCustomHashMap<KType, VType>(capacity(), this.loadFactor, this.hashStrategy);
->>>>>>> 8bf86dec
 
         //We must NOT clone because of independent perturbations seeds
         cloned.putAll(this);
