--- conflicted
+++ resolved
@@ -1,283 +1,275 @@
 <project xmlns="http://maven.apache.org/POM/4.0.0" xmlns:xsi="http://www.w3.org/2001/XMLSchema-instance"
   xsi:schemaLocation="http://maven.apache.org/POM/4.0.0 http://maven.apache.org/maven-v4_0_0.xsd">
 
-    <modelVersion>4.0.0</modelVersion>
-
-    <parent>
-        <groupId>com.github.vsonnier</groupId>
-        <artifactId>hppcrt-parent</artifactId>
-        <version>0.6.9-SNAPSHOT</version>
-        <relativePath>../pom.xml</relativePath>
-    </parent>
-
-    <!-- Project info. -->
+  <modelVersion>4.0.0</modelVersion>
+
+  <parent>
     <groupId>com.github.vsonnier</groupId>
-    <artifactId>hppcrt</artifactId>
+    <artifactId>hppcrt-parent</artifactId>
     <version>0.6.9-SNAPSHOT</version>
-    <packaging>jar</packaging>
-
-    <name>HPPC-RT Collections</name>
-    <description>High Performance Primitive Collections Realtime
+    <relativePath>../pom.xml</relativePath>
+  </parent>
+
+  <!-- Project info. -->
+  <groupId>com.github.vsonnier</groupId>
+  <artifactId>hppcrt</artifactId>
+  <version>0.6.9-SNAPSHOT</version>
+  <packaging>jar</packaging>
+
+  <name>HPPC-RT Collections</name>
+  <description>High Performance Primitive Collections Realtime
  (fork of HPPC of Carrotsearch)
   Fundamental data structures (maps, sets, lists, stacks, queues, heaps, sorts) generated for
   combinations of object and primitive types to conserve JVM memory and speed
   up execution. The Realtime fork intend of extending collections while tweaking and optimizations to remove any dynamic allocations at runtime,
   and low variance execution times. 
-    </description>
-
-    <!-- Dependencies. -->
-    <dependencies>
-        <dependency>
-            <groupId>junit</groupId>
-            <artifactId>junit</artifactId>
-            <scope>test</scope>
-        </dependency>
-
-        <dependency>
-            <groupId>com.carrotsearch.randomizedtesting</groupId>
-            <artifactId>randomizedtesting-runner</artifactId>
-            <version>${version.randomizedtesting}</version>
-            <scope>test</scope>
-        </dependency>
-    </dependencies>
-
-
-    <properties>
-        <retrotranslator.version>1.2.9</retrotranslator.version>
-        <backport-util-concurrent.version>3.1</backport-util-concurrent.version>
-    </properties>
-
-    <!-- Build tuning. -->
-    <build>
-        <defaultGoal>install</defaultGoal>
-        <plugins>
-            <!-- Generate sources for primitives from template. -->
+</description>
+  
+  <!-- Dependencies. -->
+  <dependencies>
+    <dependency>
+      <groupId>junit</groupId>
+      <artifactId>junit</artifactId>
+      <scope>test</scope>
+    </dependency>
+
+    <dependency>
+      <groupId>com.carrotsearch.randomizedtesting</groupId>
+      <artifactId>randomizedtesting-runner</artifactId>
+      <version>${version.randomizedtesting}</version>
+      <scope>test</scope>
+    </dependency>
+  </dependencies>
+
+
+  <properties>
+    <retrotranslator.version>1.2.9</retrotranslator.version>
+    <backport-util-concurrent.version>3.1</backport-util-concurrent.version>
+  </properties>
+
+  <!-- Build tuning. -->
+  <build>
+    <defaultGoal>install</defaultGoal>
+    <plugins>
+      <!-- Generate sources for primitives from template. -->
+      <plugin>
+        <groupId>org.apache.maven.plugins</groupId>
+        <artifactId>maven-antrun-plugin</artifactId>
+
+        <executions>
+          <execution>
+            <id>generate.sources</id>
+            <phase>generate-sources</phase>
+            <configuration>
+                <fork>true</fork>
+                <meminitial>256m</meminitial>
+                <maxmem>512m</maxmem>
+              <target> 
+                <property name="classpath" refid="maven.plugin.classpath" />
+                <echo file="${project.basedir}/.builder.classpath">${classpath}</echo>
+                <ant antfile="${basedir}/build.xml" />
+              </target>
+            </configuration>
+            <goals>
+              <goal>run</goal>
+            </goals>
+          </execution>
+          
+          <execution>
+            <id>antrun-retrotranslate-jdk15</id>
+            <phase>package</phase>
+            <configuration>
+              <target>
+                <taskdef name="retrotranslator"
+                  classname="net.sf.retrotranslator.transformer.RetrotranslatorTask"
+                  classpathref="maven.plugin.classpath" />
+
+                <retrotranslator verbose="true" verify="false"
+                  failonwarning="true" target="1.5" embed="com.carrotsearch.hppcrt.backport"
+                  destjar="${project.build.directory}/${project.build.finalName}-jdk15.jar">
+
+                  <jarfileset dir="${project.build.directory}"
+                    includes="${project.build.finalName}.jar" />
+
+                  <classpath>
+                    <pathelement location="${basedir}/src/main/retrotranslator" />
+                  </classpath>
+                  <classpath refid="maven.plugin.classpath" />
+                  <classpath refid="maven.compile.classpath" />
+                  <classpath>
+                    <fileset dir="${java.home}/lib" includes="rt.jar" />
+                  </classpath>
+                </retrotranslator>
+
+                  <attachartifact file="${project.build.directory}/${project.build.finalName}-jdk15.jar"
+                  classifier="jdk15" type="jar" />
+              </target>
+            </configuration>
+            <goals>
+              <goal>run</goal>
+            </goals>
+          </execution>
+        </executions>
+
+        <dependencies>
+          <dependency>
+            <groupId>com.github.vsonnier</groupId>
+            <artifactId>hppcrt-templateprocessor</artifactId>
+            <version>${project.version}</version>
+          </dependency>
+          
+          <dependency>
+            <groupId>net.sf.retrotranslator</groupId>
+            <artifactId>retrotranslator-transformer</artifactId>
+            <version>${retrotranslator.version}</version>
+          </dependency>
+
+          <dependency>
+            <groupId>net.sf.retrotranslator</groupId>
+            <artifactId>retrotranslator-runtime</artifactId>
+            <version>${retrotranslator.version}</version>
+          </dependency>
+
+          <dependency>
+            <groupId>backport-util-concurrent</groupId>
+            <artifactId>backport-util-concurrent</artifactId>
+            <version>${backport-util-concurrent.version}</version>
+          </dependency>
+        </dependencies>
+      </plugin>
+
+      <!-- Add generated source locations. -->
+      <plugin>
+        <groupId>org.codehaus.mojo</groupId>
+        <artifactId>build-helper-maven-plugin</artifactId>
+        <executions>
+          <execution>
+            <id>add-source</id>
+            <phase>generate-sources</phase>
+            <goals>
+              <goal>add-source</goal>
+            </goals>
+            <configuration>
+              <sources>
+                <source>${project.basedir}/src/main/templates</source>
+                <source>${project.build.directory}/generated-sources/main/java</source>
+              </sources>
+            </configuration>
+          </execution>
+
+          <execution>
+            <id>add-test-source</id>
+            <phase>generate-sources</phase>
+            <goals>
+              <goal>add-test-source</goal>
+            </goals>
+            <configuration>
+              <sources>
+                <source>${project.basedir}/src/test/templates</source>
+                <source>${project.build.directory}/generated-sources/test/java</source>
+              </sources>
+            </configuration>
+          </execution>
+        </executions>
+      </plugin>
+
+      <!-- Run tests with JUnit4 instead. A simple configuration here. -->
+      <plugin>
+        <groupId>com.carrotsearch.randomizedtesting</groupId>
+        <artifactId>junit4-maven-plugin</artifactId>
+        <executions>
+          <execution>
+            <id>junit4-tests</id>
+            <goals>
+              <goal>junit4</goal>
+            </goals>
+            <configuration>
+              <includes>
+                <include>**/*Test.*</include>
+              </includes>
+              <excludes>
+                <exclude>**/*$*</exclude>
+                <exclude>**/Abstract*</exclude>
+              </excludes>
+
+              <parallelism>auto</parallelism>
+              <maxMemory>400m</maxMemory>
+
+              <!-- Attach a simple listener. -->
+              <listeners>
+                 <report-text  showThrowable="false" 
+                    showStackTraces="false" 
+                    showOutput="onError"
+
+                    showStatusOk="false"
+                    showStatusError="false"
+                    showStatusFailure="false"
+                    showStatusIgnored="false"
+
+                    showSuiteSummary="true" />
+
+                <report-json file="${project.build.directory}/surefire-reports/test-results.html" />
+                <report-ant-xml dir="${project.build.directory}/surefire-reports/" mavenExtensions="true" />
+              </listeners>
+
+              <assertions>
+                <enable package="com.carrotsearch"/>
+              </assertions>
+            </configuration>
+          </execution>
+        </executions>
+      </plugin>
+      
+      <plugin>
+        <groupId>org.apache.maven.plugins</groupId>
+        <artifactId>maven-site-plugin</artifactId>
+        <configuration>
+          <reportPlugins>
             <plugin>
-                <groupId>org.apache.maven.plugins</groupId>
-                <artifactId>maven-antrun-plugin</artifactId>
-                <executions>
-                    <execution>
-                        <id>generate.sources</id>
-                        <phase>generate-sources</phase>
-                        <configuration>
-                            <fork>true</fork>
-                            <meminitial>256m</meminitial>
-                            <maxmem>512m</maxmem>
-                            <target> 
-                                <property name="classpath" refid="maven.plugin.classpath" />
-                                <echo file="${project.basedir}/.builder.classpath">${classpath}</echo>
-                                <ant antfile="${basedir}/build.xml" />
-                            </target>
-                        </configuration>
-                        <goals>
-                            <goal>run</goal>
-                        </goals>
-                    </execution>
-
-                    <execution>
-                        <id>antrun-retrotranslate-jdk15</id>
-                        <phase>package</phase>
-                        <configuration>
-                            <target>
-                                <taskdef name="retrotranslator"
-                                          classname="net.sf.retrotranslator.transformer.RetrotranslatorTask"
-                                          classpathref="maven.plugin.classpath" />
-
-                                <retrotranslator verbose="true" verify="false"
-                                                  failonwarning="true" target="1.5" embed="com.carrotsearch.hppcrt.backport"
-                                                  destjar="${project.build.directory}/${project.build.finalName}-jdk15.jar">
-
-                                    <jarfileset dir="${project.build.directory}"
-                                                includes="${project.build.finalName}.jar" />
-
-                                    <classpath>
-                                        <pathelement location="${basedir}/src/main/retrotranslator" />
-                                    </classpath>
-                                    <classpath refid="maven.plugin.classpath" />
-                                    <classpath refid="maven.compile.classpath" />
-                                    <classpath>
-                                        <fileset dir="${java.home}/lib" includes="rt.jar" />
-                                    </classpath>
-                                </retrotranslator>
-
-                                <attachartifact file="${project.build.directory}/${project.build.finalName}-jdk15.jar"
-                                                 classifier="jdk15" type="jar" />
-                            </target>
-                        </configuration>
-                        <goals>
-                            <goal>run</goal>
-                        </goals>
-                    </execution>
-                </executions>
-
-                <dependencies>
-                    <dependency>
-                        <groupId>com.github.vsonnier</groupId>
-                        <artifactId>hppcrt-templateprocessor</artifactId>
-                        <version>${project.version}</version>
-                    </dependency>
-
-                    <dependency>
-                        <groupId>net.sf.retrotranslator</groupId>
-                        <artifactId>retrotranslator-transformer</artifactId>
-                        <version>${retrotranslator.version}</version>
-                    </dependency>
-
-                    <dependency>
-                        <groupId>net.sf.retrotranslator</groupId>
-                        <artifactId>retrotranslator-runtime</artifactId>
-                        <version>${retrotranslator.version}</version>
-                    </dependency>
-
-                    <dependency>
-                        <groupId>backport-util-concurrent</groupId>
-                        <artifactId>backport-util-concurrent</artifactId>
-                        <version>${backport-util-concurrent.version}</version>
-                    </dependency>
-                </dependencies>
+              <groupId>org.apache.maven.plugins</groupId>
+              <artifactId>maven-project-info-reports-plugin</artifactId>
+              <version>${version.maven-project-info-reports-plugin}</version>
+              <configuration>
+                <dependencyDetailsEnabled>false</dependencyDetailsEnabled>
+                <dependencyLocationsEnabled>false</dependencyLocationsEnabled>
+              </configuration>
+              <reports>
+                <report>dependencies</report>
+              </reports>
             </plugin>
 
-            <!-- Add generated source locations. -->
             <plugin>
-                <groupId>org.codehaus.mojo</groupId>
-                <artifactId>build-helper-maven-plugin</artifactId>
-                <executions>
-                    <execution>
-                        <id>add-source</id>
-                        <phase>generate-sources</phase>
-                        <goals>
-                            <goal>add-source</goal>
-                        </goals>
-                        <configuration>
-                            <sources>
-                                <source>${project.basedir}/src/main/templates</source>
-                                <source>${project.build.directory}/generated-sources/main/java</source>
-                            </sources>
-                        </configuration>
-                    </execution>
-
-                    <execution>
-                        <id>add-test-source</id>
-                        <phase>generate-sources</phase>
-                        <goals>
-                            <goal>add-test-source</goal>
-                        </goals>
-                        <configuration>
-                            <sources>
-                                <source>${project.basedir}/src/test/templates</source>
-                                <source>${project.build.directory}/generated-sources/test/java</source>
-                            </sources>
-                        </configuration>
-                    </execution>
-                </executions>
+              <groupId>org.apache.maven.plugins</groupId>
+              <artifactId>maven-surefire-report-plugin</artifactId>
+              <version>${version.maven-surefire-report-plugin}</version>
+              <reportSets>
+                <reportSet>
+                  <id>main</id>
+                  <reports>
+                    <report>report-only</report>
+                  </reports>
+                </reportSet>
+              </reportSets>
+              <configuration>
+                <linkXRef>false</linkXRef>
+              </configuration>
             </plugin>
 
-            <!-- Run tests with JUnit4 instead. A simple configuration here. -->
             <plugin>
-                <groupId>com.carrotsearch.randomizedtesting</groupId>
-                <artifactId>junit4-maven-plugin</artifactId>
-                <executions>
-                    <execution>
-                        <id>junit4-tests</id>
-                        <goals>
-                            <goal>junit4</goal>
-                        </goals>
-                        <configuration>
-                            <includes>
-                                <include>**/*Test.*</include>
-                            </includes>
-                            <excludes>
-                                <exclude>**/*$*</exclude>
-                                <exclude>**/Abstract*</exclude>
-                            </excludes>
-
-                            <parallelism>auto</parallelism>
-                            <maxMemory>400m</maxMemory>
-
-                            <!-- Attach a simple listener. -->
-                            <listeners>
-                                <report-text  showThrowable="false" 
-                                        showStackTraces="false" 
-                                        showOutput="onError"
-
-                                        showStatusOk="false"
-                                        showStatusError="false"
-                                        showStatusFailure="false"
-                                        showStatusIgnored="false"
-
-                                        showSuiteSummary="true" />
-
-                                <report-json file="${project.build.directory}/surefire-reports/test-results.html" />
-                                <report-ant-xml dir="${project.build.directory}/surefire-reports/" mavenExtensions="true" />
-                            </listeners>
-
-                            <assertions>
-                                <enable package="com.carrotsearch"/>
-                            </assertions>
-                        </configuration>
-                    </execution>
-                </executions>
+              <groupId>org.codehaus.mojo</groupId>
+              <artifactId>findbugs-maven-plugin</artifactId>
+              <version>${version.findbugs-maven-plugin}</version>
+              <configuration>
+                <excludeFilterFile>${basedir}/src/main/findbugs/excludes.xml</excludeFilterFile>
+                <findbugsXmlOutput>true</findbugsXmlOutput>
+                <includeTests>false</includeTests>
+              </configuration>
             </plugin>
-<<<<<<< HEAD
           </reportPlugins>
         </configuration>
       </plugin>      
     </plugins>
   </build>
-=======
-
-            <plugin>
-                <groupId>org.apache.maven.plugins</groupId>
-                <artifactId>maven-site-plugin</artifactId>
-                <configuration>
-                    <reportPlugins>
-                        <plugin>
-                            <groupId>org.apache.maven.plugins</groupId>
-                            <artifactId>maven-project-info-reports-plugin</artifactId>
-                            <version>${version.maven-project-info-reports-plugin}</version>
-                            <configuration>
-                                <dependencyDetailsEnabled>false</dependencyDetailsEnabled>
-                                <dependencyLocationsEnabled>false</dependencyLocationsEnabled>
-                            </configuration>
-                            <reports>
-                                <report>dependencies</report>
-                            </reports>
-                        </plugin>
-
-                        <plugin>
-                            <groupId>org.apache.maven.plugins</groupId>
-                            <artifactId>maven-surefire-report-plugin</artifactId>
-                            <version>${version.maven-surefire-report-plugin}</version>
-                            <reportSets>
-                                <reportSet>
-                                    <id>main</id>
-                                    <reports>
-                                        <report>report-only</report>
-                                    </reports>
-                                </reportSet>
-                            </reportSets>
-                            <configuration>
-                                <linkXRef>false</linkXRef>
-                            </configuration>
-                        </plugin>
-
-                        <plugin>
-                            <groupId>org.codehaus.mojo</groupId>
-                            <artifactId>findbugs-maven-plugin</artifactId>
-                            <version>${version.findbugs-maven-plugin}</version>
-                            <configuration>
-                                <excludeFilterFile>${basedir}/src/main/findbugs/excludes.xml</excludeFilterFile>
-                                <findbugsXmlOutput>true</findbugsXmlOutput>
-                                <includeTests>false</includeTests>
-                            </configuration>
-                        </plugin>
-                    </reportPlugins>
-                </configuration>
-            </plugin>      
-        </plugins>
-    </build>
-
->>>>>>> 8bf86dec
     <profiles>
         <profile>
             <id>quick</id>
@@ -286,8 +278,4 @@
             </properties>
         </profile>
     </profiles>
-<<<<<<< HEAD
-=======
-
->>>>>>> 8bf86dec
 </project>