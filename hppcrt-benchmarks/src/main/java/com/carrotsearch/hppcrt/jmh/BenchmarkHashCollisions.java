--- conflicted
+++ resolved
@@ -85,16 +85,9 @@
         // nothing
     }
 
-<<<<<<< HEAD
-    //Each @Benchmark iteration execution, we recreate everything
-    //to be able to see reallocations effects.
-    @Setup(Level.Invocation)
-    public void setUp() throws Exception
-=======
     //This part is only done once
     @Setup
     public void setUpCommon() throws Exception
->>>>>>> 8bf86dec
     {
         final int nbElementsToPush = this.targetSize.testSize;
 
