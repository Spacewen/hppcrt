<project xmlns="http://maven.apache.org/POM/4.0.0" xmlns:xsi="http://www.w3.org/2001/XMLSchema-instance" xsi:schemaLocation="http://maven.apache.org/POM/4.0.0 http://maven.apache.org/maven-v4_0_0.xsd">

    <modelVersion>4.0.0</modelVersion>

    <parent>
        <groupId>com.github.vsonnier</groupId>
        <artifactId>hppcrt-parent</artifactId>
        <version>0.6.8-SNAPSHOT</version>
        <relativePath>../pom.xml</relativePath>
    </parent>

    <!-- Project info. -->
    <groupId>com.github.vsonnier</groupId>
    <artifactId>hppcrt-benchmarks</artifactId>
    <version>0.6.8-SNAPSHOT</version>
    <packaging>jar</packaging>

    <name>HPPC-RT Benchmarks</name>
    <description>HPPC-RT benchmarks and comparison against other primitive collections.</description>

    <properties>
        <skip.deployment>true</skip.deployment>
        <libs>${basedir}/lib</libs>
        <project.build.sourceEncoding>UTF-8</project.build.sourceEncoding>
        <jmh.version>1.5.1</jmh.version>
        <javac.target>1.8</javac.target>
        <uberjar.name>benchmarks</uberjar.name>
    </properties>

    <!-- Dependencies. -->
    <dependencies>
        <dependency>
            <groupId>com.github.vsonnier</groupId>
            <artifactId>hppcrt</artifactId>
            <version>${project.version}</version>
        </dependency>

        <dependency>
            <groupId>com.carrotsearch</groupId>
            <artifactId>junit-benchmarks</artifactId>
        </dependency>

        <dependency>
            <groupId>com.h2database</groupId>
            <artifactId>h2</artifactId>
            <version>1.4.184</version>
        </dependency>

        <dependency>
            <groupId>junit</groupId>
            <artifactId>junit</artifactId>
        </dependency>

        <dependency>
            <groupId>commons-io</groupId>
            <artifactId>commons-io</artifactId>
            <version>2.4</version>
        </dependency>

        <dependency>
            <groupId>commons-lang</groupId>
            <artifactId>commons-lang</artifactId>
            <version>2.6</version>
        </dependency>

        <dependency>
            <groupId>net.sf.trove4j</groupId>
            <artifactId>trove4j</artifactId>
            <version>3.0.3</version>
        </dependency>

        <dependency>
            <groupId>it.unimi.dsi</groupId>
            <artifactId>fastutil</artifactId>
            <version>6.6.1</version>
        </dependency>
<<<<<<< HEAD
=======
        
         <!-- HFTC / Koloboke -->
        <dependency>
            <groupId>net.openhft</groupId>
            <artifactId>koloboke-api-jdk8</artifactId>
            <version>0.6.6</version>
        </dependency>
        <dependency>
            <groupId>net.openhft</groupId>
            <artifactId>koloboke-impl-jdk8</artifactId>
            <version>0.6.6</version>
            <scope>runtime</scope>
        </dependency>

        <!-- Goldman Sachs collections -->
        <dependency>
        	<groupId>com.goldmansachs</groupId>
        	<artifactId>gs-collections-api</artifactId>
        	<version>6.0.0</version>
        </dependency>
        <dependency>
        	<groupId>com.goldmansachs</groupId>
        	<artifactId>gs-collections</artifactId>
        	<version>6.0.0</version>
        </dependency>
>>>>>>> 88615ec1

        <dependency>
            <groupId>org.openjdk.jmh</groupId>
            <artifactId>jmh-core-ct</artifactId>
            <version>${jmh.version}</version>
        </dependency>
         <dependency>
            <groupId>org.openjdk.jmh</groupId>
            <artifactId>jmh-core-it</artifactId>
            <version>${jmh.version}</version>
        </dependency>
        <dependency>
            <groupId>org.openjdk.jmh</groupId>
            <artifactId>jmh-generator-annprocess</artifactId>
            <version>${jmh.version}</version>
            <scope>provided</scope>
        </dependency>  

        <dependency>
            <groupId>org.apache.mahout</groupId>
            <artifactId>mahout-math</artifactId>
            <version>0.9</version>
        </dependency>

        <dependency>
            <groupId>org.apache.ant</groupId>
            <artifactId>ant</artifactId>
        </dependency>
        <dependency>
            <groupId>org.javolution</groupId>
            <artifactId>javolution-core-java</artifactId>
            <version>6.0.0</version>
        </dependency>
    </dependencies>

    <!-- Build tuning. -->
    <build>
        <defaultGoal>install</defaultGoal>

        <plugins>
            <plugin>
                <groupId>org.apache.maven.plugins</groupId>
                <artifactId>maven-shade-plugin</artifactId>
                <version>2.3</version>
                <executions>
                    <execution>
                        <phase>package</phase>
                        <goals>
                            <goal>shade</goal>
                        </goals>
                        <configuration>
                            <finalName>${uberjar.name}</finalName>
                            <transformers>
                                <transformer implementation="org.apache.maven.plugins.shade.resource.ManifestResourceTransformer">
                                    <mainClass>org.openjdk.jmh.Main</mainClass>
                                </transformer>
                            </transformers>
                        </configuration>
                    </execution>
                </executions>
            </plugin>
        </plugins>
    </build>

    <repositories>
        <repository>
            <id>sonatype-nexus-public</id>
            <name>SonaType public snapshots and releases repository</name>
            <url>https://oss.sonatype.org/content/groups/public</url>
            <releases>
                <enabled>false</enabled>
            </releases>
            <snapshots>
                <enabled>true</enabled>
            </snapshots>
        </repository>
    </repositories>
</project><|MERGE_RESOLUTION|>--- conflicted
+++ resolved
@@ -74,8 +74,6 @@
             <artifactId>fastutil</artifactId>
             <version>6.6.1</version>
         </dependency>
-<<<<<<< HEAD
-=======
         
          <!-- HFTC / Koloboke -->
         <dependency>
@@ -101,7 +99,6 @@
         	<artifactId>gs-collections</artifactId>
         	<version>6.0.0</version>
         </dependency>
->>>>>>> 88615ec1
 
         <dependency>
             <groupId>org.openjdk.jmh</groupId>
