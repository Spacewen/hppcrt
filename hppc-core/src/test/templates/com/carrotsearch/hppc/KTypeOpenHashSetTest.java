package com.carrotsearch.hppc;

import java.util.Arrays;
import java.util.Random;

import org.junit.After;
import org.junit.Assert;
import org.junit.Assume;
import org.junit.Before;
import org.junit.BeforeClass;
import org.junit.Test;

import com.carrotsearch.hppc.cursors.IntCursor;
import com.carrotsearch.hppc.cursors.KTypeCursor;
import com.carrotsearch.hppc.predicates.KTypePredicate;
import com.carrotsearch.hppc.procedures.KTypeProcedure;
import com.carrotsearch.hppc.strategies.KTypeHashingStrategy;

/**
 * Unit tests for {@link KTypeOpenHashSet}.
 */
/*! ${TemplateOptions.doNotGenerateKType("BOOLEAN")} !*/
/*! #set( $ROBIN_HOOD_FOR_PRIMITIVES = false) !*/
/*! #set( $ROBIN_HOOD_FOR_GENERICS = true) !*/
/*! #set( $DEBUG = false) !*/
// If RH is defined, RobinHood Hashing is in effect :
/*! #set( $RH = (($TemplateOptions.KTypeGeneric && $ROBIN_HOOD_FOR_GENERICS) || ($TemplateOptions.KTypeNumeric && $ROBIN_HOOD_FOR_PRIMITIVES)) ) !*/
/*! ${TemplateOptions.generatedAnnotation} !*/
public class KTypeOpenHashSetTest<KType> extends AbstractKTypeTest<KType>
{
    /**
     * Per-test fresh initialized instance.
     */
    public KTypeOpenHashSet<KType> set;

    public volatile long guard;

    @BeforeClass
    public static void configure()
    {
        IteratorPool.configureInitialPoolSize(8);
    }

    /* */
    @Before
    public void initialize()
    {
        set = KTypeOpenHashSet.newInstance();
    }

    /**
     * Check that the set is consistent, i.e all allocated slots are reachable by get(),
     * and all not-allocated contains nulls if Generic
     * @param set
     */
    @After
    public void checkConsistency()
    {
        if (set != null)
        {
            int occupied = 0;

            final int mask = set.allocated.length - 1;

            for (int i = 0; i < set.keys.length; i++)
            {
                if (/*! #if ($RH) !*/
                        set.allocated[i] == -1
                        /*!#else
                !set.allocated[i]
                #end !*/)
                {
                    //if not allocated, generic version if patched to null for GC sake
                    /*! #if ($TemplateOptions.KTypeGeneric) !*/
                    TestUtils.assertEquals2(Intrinsics.defaultKTypeValue(), set.keys[i]);
                    /*! #end !*/
                }
                else
                {
                    /*! #if ($RH) !*/
                    //check hash cache consistency
                    /*! #if ($TemplateOptions.KTypeGeneric) !*/
<<<<<<< HEAD
                    Assert.assertEquals(Internals.rehashSpecificHash(set.keys[i], set.perturbation, set.strategy()) & mask, set.allocated[i]);
=======
                    Assert.assertEquals(Internals.rehash(set.keys[i]) & mask, set.allocated[i]);
>>>>>>> e2ec0243
                    /*! #else
                    Assert.assertEquals(Internals.rehash(set.keys[i], set.perturbation) & mask, set.allocated[i]);
                    #end !*/
                    /*! #end !*/

                    //try to reach the key by contains()
                    Assert.assertTrue(set.contains(set.keys[i]));

                    //check slot
                    Assert.assertEquals(i, set.lslot());

                    //Retrieve again by lkey()
                    Assert.assertEquals(castType(set.keys[i]), castType(set.lkey()));

                    occupied++;
                }
            }

            Assert.assertEquals(occupied, set.assigned);
            Assert.assertEquals(occupied, set.size());

        }
    }

    @Test
    public void testAddRemoveSameHashCollision()
    {
        // This test is only applicable to selected key types.
        Assume.assumeTrue(
                int[].class.isInstance(set.keys) ||
                long[].class.isInstance(set.keys) ||
                Object[].class.isInstance(set.keys));

        final IntArrayList hashChain = TestUtils.generateMurmurHash3CollisionChain(0x1fff, 0x7e, 0x1fff / 3);

        /*
         * Add all of the conflicting keys to a map.
         */
        for (final IntCursor c : hashChain)
            set.add(cast(c.value));

        Assert.assertEquals(hashChain.size(), set.size());

        /*
         * Add some more keys (random).
         */
        final Random rnd = new Random(0xbabebeef);
        final IntSet chainKeys = IntOpenHashSet.from(hashChain);
        final IntSet differentKeys = new IntOpenHashSet();
        while (differentKeys.size() < 500)
        {
            final int k = rnd.nextInt();
            if (!chainKeys.contains(k) && !differentKeys.contains(k))
                differentKeys.add(k);
        }

        for (final IntCursor c : differentKeys)
            set.add(cast(c.value));

        Assert.assertEquals(hashChain.size() + differentKeys.size(), set.size());

        /*
         * Verify the map contains all of the conflicting keys.
         */
        for (final IntCursor c : hashChain)
            Assert.assertTrue(set.contains(cast(c.value)));

        /*
         * Verify the map contains all the other keys.
         */
        for (final IntCursor c : differentKeys)
            Assert.assertTrue(set.contains(cast(c.value)));

        /*
         * Iteratively remove the keys, from first to last.
         */
        for (final IntCursor c : hashChain)
            Assert.assertTrue(set.remove(cast(c.value)));

        Assert.assertEquals(differentKeys.size(), set.size());

        /*
         * Verify the map contains all the other keys.
         */
        for (final IntCursor c : differentKeys)
            Assert.assertTrue(set.contains(cast(c.value)));
    }

    /* */
    @Test
    public void testInitiallyEmpty()
    {
        Assert.assertEquals(0, set.size());
    }

    /* */
    @Test
    public void testAdd()
    {
        Assert.assertTrue(set.add(key1));
        Assert.assertFalse(set.add(key1));
        Assert.assertEquals(1, set.size());
    }

    /* */
    @Test
    public void testAdd2()
    {
        set.add(key1, key1);
        Assert.assertEquals(1, set.size());
        Assert.assertEquals(1, set.add(key1, key2));
        Assert.assertEquals(2, set.size());
    }

    /* */
    @Test
    public void testAddVarArgs()
    {
        set.add(asArray(0, 1, 2, 1, 0));
        Assert.assertEquals(3, set.size());
        TestUtils.assertSortedListEquals(set.toArray(), 0, 1, 2);
    }

    /* */
    @Test
    public void testAddAll()
    {
        final KTypeOpenHashSet<KType> set2 = new KTypeOpenHashSet<KType>();
        set2.add(asArray(1, 2));
        set.add(asArray(0, 1));

        Assert.assertEquals(1, set.addAll(set2));
        Assert.assertEquals(0, set.addAll(set2));

        Assert.assertEquals(3, set.size());
        TestUtils.assertSortedListEquals(set.toArray(), 0, 1, 2);
    }

    /* */
    @Test
    public void testRemove()
    {
        set.add(asArray(0, 1, 2, 3, 4));

        Assert.assertTrue(set.remove(k2));
        Assert.assertFalse(set.remove(k2));
        Assert.assertEquals(4, set.size());
        TestUtils.assertSortedListEquals(set.toArray(), 0, 1, 3, 4);
    }

    /* */
    @Test
    public void testInitialCapacityAndGrowth()
    {
        for (int i = 0; i < 256; i++)
        {
            final KTypeOpenHashSet<KType> set = new KTypeOpenHashSet<KType>(i);

            for (int j = 0; j < i; j++)
            {
                set.add(cast(j));
            }

            Assert.assertEquals(i, set.size());
        }
    }

    /* */
    @Test
    public void testFullLoadFactor()
    {
        set = new KTypeOpenHashSet<KType>(1, 1f);

        // Fit in the byte key range.
        final int capacity = 0x80;
        final int max = capacity - 2;
        for (int i = 0; i < max; i++)
        {
            set.add(cast(i));
        }

        // Still not expanded.
        Assert.assertEquals(max, set.size());
        Assert.assertEquals(capacity, set.keys.length);
        // Won't expand (existing key).
        set.add(cast(0));
        Assert.assertEquals(capacity, set.keys.length);
        // Expanded.
        set.add(cast(0xff));
        Assert.assertEquals(2 * capacity, set.keys.length);
    }

    /* */
    @Test
    public void testBug_HPPC73_FullCapacityGet()
    {
        set = new KTypeOpenHashSet<KType>(1, 1f);
        final int capacity = 0x80;
        final int max = capacity - 2;
        for (int i = 0; i < max; i++)
        {
            set.add(cast(i));
        }

        Assert.assertEquals(max, set.size());
        Assert.assertEquals(capacity, set.keys.length);

        // Non-existent key.
        set.remove(cast(max + 1));
        Assert.assertFalse(set.contains(cast(max + 1)));

        // Should not expand because we're replacing an existing element.
        Assert.assertFalse(set.add(cast(0)));
        Assert.assertEquals(max, set.size());
        Assert.assertEquals(capacity, set.keys.length);

        // Remove from a full set.
        set.remove(cast(0));
        Assert.assertEquals(max - 1, set.size());
        Assert.assertEquals(capacity, set.keys.length);
    }

    /* */
    @Test
    public void testRemoveAllFromLookupContainer()
    {
        set.add(asArray(0, 1, 2, 3, 4));

        final KTypeOpenHashSet<KType> list2 = new KTypeOpenHashSet<KType>();
        list2.add(asArray(1, 3, 5));

        Assert.assertEquals(2, set.removeAll(list2));
        Assert.assertEquals(3, set.size());
        TestUtils.assertSortedListEquals(set.toArray(), 0, 2, 4);
    }

    /* */
    @Test
    public void testRemoveAllWithPredicate()
    {
        set.add(newArray(k0, k1, k2));

        Assert.assertEquals(1, set.removeAll(new KTypePredicate<KType>()
                {
            @Override
            public boolean apply(final KType v)
            {
                return v == key1;
            };
                }));

        TestUtils.assertSortedListEquals(set.toArray(), 0, key2);
    }

    /* */
    @Test
    public void testRemoveAllWithPredicateInterrupted()
    {
        set.add(newArray(k0, k1, k2, k3, k4, k5, k6, k7, k8));

        final RuntimeException t = new RuntimeException();
        try
        {
            //the assert below should never be triggered because of the exception
            //so give it an invalid value in case the thing terminates  = initial size + 1
            Assert.assertEquals(10, set.removeAll(new KTypePredicate<KType>()
                    {
                @Override
                public boolean apply(final KType v)
                {
                    if (v == key7)
                        throw t;
                    return v == key2 || v == key9 || v == key5;
                };
                    }));

            Assert.fail();
        }
        catch (final RuntimeException e)
        {
            // Make sure it's really our exception...
            if (e != t)
                throw e;
        }

        // And check if the set is in consistent state. We cannot predict the pattern,
        //but we know that since key7 throws an exception, key7 is still present in the set.

        Assert.assertTrue(set.contains(key7));
        checkConsistency();
    }

    /* */
    @Test
    public void testRetainAllWithPredicate()
    {
        set.add(newArray(k0, k1, k2, k3, k4, k5));

        Assert.assertEquals(4, set.retainAll(new KTypePredicate<KType>()
                {
            @Override
            public boolean apply(final KType v)
            {
                return v == key1 || v == key2;
            };
                }));

        TestUtils.assertSortedListEquals(set.toArray(), key1, key2);
    }

    /* */
    @Test
    public void testClear()
    {
        set.add(asArray(1, 2, 3));
        set.clear();
        checkConsistency();
        Assert.assertEquals(0, set.size());
    }

    /* */
    @Test
    public void testIterable()
    {
        set.add(asArray(1, 2, 2, 3, 4));
        set.remove(k2);
        Assert.assertEquals(3, set.size());

        int count = 0;
        for (final KTypeCursor<KType> cursor : set)
        {
            count++;
            Assert.assertTrue(set.contains(cursor.value));

            TestUtils.assertEquals2(cursor.value, set.lkey());
        }
        Assert.assertEquals(count, set.size());

        set.clear();
        Assert.assertFalse(set.iterator().hasNext());
    }

    @Test
    public void testLkey()
    {
        set.add(key1);
        set.add(key8);
        set.add(key3);
        set.add(key9);
        set.add(key2);
        set.add(key5);

        Assert.assertTrue(set.contains(key1));

        /*! #if ($TemplateOptions.KTypeGeneric) !*/
        Assert.assertSame(key1, set.lkey());
        /*! #end !*/

        KType key1_ = cast(1);

        /*! #if ($TemplateOptions.KTypeGeneric) !*/
        key1_ = (KType) new Integer(1);
        Assert.assertNotSame(key1, key1_);
        /*! #end !*/

        Assert.assertEquals(castType(key1), castType(key1_));

        Assert.assertTrue(set.contains(key1_));

        /*! #if ($TemplateOptions.KTypeGeneric) !*/
        Assert.assertSame(key1, set.lkey());
        /*! #end !*/

        Assert.assertEquals(castType(key1_), castType(set.lkey()));
    }

    /*! #if ($TemplateOptions.KTypeGeneric) !*/
    @Test
    public void testNullKey()
    {
        set.add((KType) null);
        Assert.assertEquals(1, set.size());
        Assert.assertTrue(set.contains(null));
        Assert.assertTrue(set.remove(null));
        Assert.assertEquals(0, set.size());
        Assert.assertFalse(set.contains(null));
    }

    /*! #end !*/

    /**
     * Run some random insertions/ deletions and compare the results
     * against <code>java.util.HashSet</code>.
     */
    @Test
    public void testAgainstHashMap()
    {
        final java.util.Random rnd = new java.util.Random();
        final java.util.HashSet<KType> other = new java.util.HashSet<KType>();

        for (int size = 1000; size < 20000; size += 4000)
        {
            other.clear();
            set.clear();

            for (int round = 0; round < size * 20; round++)
            {
                final KType key = cast(rnd.nextInt(size));

                if (rnd.nextBoolean())
                {
                    other.add(key);
                    set.add(key);

                    Assert.assertTrue(set.contains(key));
                    Assert.assertEquals(castType(key), castType(set.lkey()));
                }
                else
                {
                    Assert.assertTrue("size= " + size + ", round = " + round,
                            other.remove(key) == set.remove(key));
                }

                Assert.assertEquals(other.size(), set.size());
            }
        }
    }

    /* */
    @Test
    /*! #if ($TemplateOptions.KTypeGeneric) !*/
    @SuppressWarnings("unchecked")
    /*! #end !*/
    public void testHashCodeEquals()
    {
        final KTypeOpenHashSet<Integer> l0 = KTypeOpenHashSet.from();
        Assert.assertEquals(0, l0.hashCode());
        Assert.assertEquals(l0, KTypeOpenHashSet.newInstance());

        final KTypeOpenHashSet<KType> l1 = KTypeOpenHashSet.from(k1, k2, k3);
        final KTypeOpenHashSet<KType> l2 = KTypeOpenHashSet.from(k1, k2);
        l2.add(k3);

        Assert.assertEquals(l1.hashCode(), l2.hashCode());
        Assert.assertEquals(l1, l2);
    }

    /*! #if ($TemplateOptions.KTypeGeneric) !*/
    @SuppressWarnings("unchecked")
    @Test
    public void testHashCodeWithNulls()
    {
        final KTypeOpenHashSet<KType> l1 = KTypeOpenHashSet.from(k1, null, k3);
        final KTypeOpenHashSet<KType> l2 = KTypeOpenHashSet.from(k1, null);
        l2.add(k3);

        Assert.assertEquals(l1.hashCode(), l2.hashCode());
        Assert.assertEquals(l1, l2);
    }

    /*! #end !*/

    /*! #if ($TemplateOptions.KTypeGeneric) !*/
    @SuppressWarnings("unchecked")
    /*! #end !*/
    @Test
    public void testClone()
    {
        this.set.add(key1, key2, key3);

        final KTypeOpenHashSet<KType> cloned = set.clone();
        cloned.removeAllOccurrences(key1);

        TestUtils.assertSortedListEquals(set.toArray(), key1, key2, key3);
        TestUtils.assertSortedListEquals(cloned.toArray(), key2, key3);
    }

    /*
     * 
     */
    @Test
    public void testToString()
    {
        Assume.assumeTrue(
                int[].class.isInstance(set.keys) ||
                short[].class.isInstance(set.keys) ||
                byte[].class.isInstance(set.keys) ||
                long[].class.isInstance(set.keys) ||
                Object[].class.isInstance(set.keys));

        this.set.add(key1, key2);
        String asString = set.toString();
        asString = asString.replaceAll("[\\[\\],\\ ]", "");
        final char[] asCharArray = asString.toCharArray();
        Arrays.sort(asCharArray);
        Assert.assertEquals("12", new String(asCharArray));
    }

<<<<<<< HEAD
    /*! #if ($TemplateOptions.KTypeGeneric) !*/
    //only applicable to generic types keys
    @Test
    public void testHashingStrategyCloneEquals()
    {

        //Works only with keys as objects
        Assume.assumeTrue(Object[].class.isInstance(set.keys));

        //a) Check that 2 different sets filled the same way with same values and strategies = null
        //are indeed equal.
        final long TEST_SEED = 23167132166456L;
        final int TEST_SIZE = (int) 500e3;
        final KTypeOpenHashSet<KType> refSet = createSetWithRandomData(TEST_SIZE, null, TEST_SEED);
        KTypeOpenHashSet<KType> refSet2 = createSetWithRandomData(TEST_SIZE, null, TEST_SEED);

        Assert.assertEquals(refSet, refSet2);

        //b) Clone the above. All sets are now identical.
        KTypeOpenHashSet<KType> refSetclone = refSet.clone();
        KTypeOpenHashSet<KType> refSet2clone = refSet2.clone();

        //all strategies are null
        Assert.assertEquals(refSet.strategy(), refSet2.strategy());
        Assert.assertEquals(refSet2.strategy(), refSetclone.strategy());
        Assert.assertEquals(refSetclone.strategy(), refSet2clone.strategy());
        Assert.assertEquals(refSet2clone.strategy(), null);

        Assert.assertEquals(refSet, refSetclone);
        Assert.assertEquals(refSetclone, refSet2);
        Assert.assertEquals(refSet2, refSet2clone);
        Assert.assertEquals(refSet2clone, refSet);

        //cleanup
        refSetclone = null;
        refSet2 = null;
        refSet2clone = null;
        System.gc();

        //c) Create a set nb 3 with same integer content, but with a strategy mapping on equals.
        final KTypeOpenHashSet<KType> refSet3 = createSetWithRandomData(TEST_SIZE,
                new HashingStrategy<KType>() {

            @Override
            public int computeHashCode(final KType object) {

                return object.hashCode();
            }

            @Override
            public boolean equals(final KType o1, final KType o2) {

                return o1.equals(o2);
            }
        }, TEST_SEED);

        //because they do the same thing as above, but with semantically different strategies, ref3 is != ref
        Assert.assertFalse(refSet.equals(refSet3));

        //However, if we cloned refSet3
        final KTypeOpenHashSet<KType> refSet3clone = refSet3.clone();
        Assert.assertEquals(refSet3, refSet3clone);

        //strategies are copied by reference only
        Assert.assertTrue(refSet3.strategy() == refSet3clone.strategy());

        //d) Create identical set with same different strategy instances, but which consider themselves equals()
        KTypeOpenHashSet<KType> refSet4 = createSetWithRandomData(TEST_SIZE,
                new HashingStrategy<KType>() {

            @Override
            public boolean equals(final Object obj) {

                return true;
            }

            @Override
            public int computeHashCode(final KType object) {

                return object.hashCode();
            }

            @Override
            public boolean equals(final KType o1, final KType o2) {

                return o1.equals(o2);
            }
        }, TEST_SEED);

        KTypeOpenHashSet<KType> refSet4Image = createSetWithRandomData(TEST_SIZE,
                new HashingStrategy<KType>() {

            @Override
            public boolean equals(final Object obj) {

                return true;
            }

            @Override
            public int computeHashCode(final KType object) {

                return object.hashCode();
            }

            @Override
            public boolean equals(final KType o1, final KType o2) {

                return o1.equals(o2);
            }
        }, TEST_SEED);

        Assert.assertEquals(refSet4, refSet4Image);
        //but strategy instances are indeed 2 different objects
        Assert.assertFalse(refSet4.strategy() == refSet4Image.strategy());

        //cleanup
        refSet4 = null;
        refSet4Image = null;
        System.gc();

        //e) Do contrary to 4), hashStrategies always != from each other by equals.
        final HashingStrategy<KType> alwaysDifferentStrategy = new HashingStrategy<KType>() {

            @Override
            public boolean equals(final Object obj) {

                //never equal !!!
                return false;
            }

            @Override
            public int computeHashCode(final KType object) {

                return object.hashCode();
            }

            @Override
            public boolean equals(final KType o1, final KType o2) {

                return o1.equals(o2);
            }
        };

        final KTypeOpenHashSet<KType> refSet5 = createSetWithRandomData(TEST_SIZE, alwaysDifferentStrategy, TEST_SEED);
        final KTypeOpenHashSet<KType> refSet5alwaysDifferent = createSetWithRandomData(TEST_SIZE, alwaysDifferentStrategy, TEST_SEED);

        //both sets are NOT equal because their strategies said they are different
        Assert.assertFalse(refSet5.equals(refSet5alwaysDifferent));
    }

    @Test
    public void testHashingStrategyAddContainsRemove()
    {
        //Works only with keys as objects
        Assume.assumeTrue(Object[].class.isInstance(set.keys));

        final long TEST_SEED = 749741621030146103L;
        final int TEST_SIZE = (int) 500e3;

        //those following 3  sets behave indeed the same in the test context:
        final KTypeOpenHashSet<KType> refSet = KTypeOpenHashSet.newInstance();

        final KTypeOpenHashSet<KType> refSetNullStrategy = KTypeOpenHashSet.newInstance(
                KTypeOpenHashSet.DEFAULT_CAPACITY,
                KTypeOpenHashSet.DEFAULT_LOAD_FACTOR, null);

        final KTypeOpenHashSet<KType> refSetIdenticalStrategy = KTypeOpenHashSet.newInstance(
                KTypeOpenHashSet.DEFAULT_CAPACITY,
                KTypeOpenHashSet.DEFAULT_LOAD_FACTOR,
                new HashingStrategy<KType>() {

                    @Override
                    public boolean equals(final Object obj) {

                        //always
                        return true;
                    }

                    @Override
                    public int computeHashCode(final KType object) {

                        return object.hashCode();
                    }

                    @Override
                    public boolean equals(final KType o1, final KType o2) {

                        return o1.equals(o2);
                    }
                });

        //compute the iterations doing multiple operations
        final Random prng = new Random(TEST_SEED);

        for (int i = 0; i < TEST_SIZE; i++)
        {
            //a) generate a value to put
            int putValue = prng.nextInt();

            refSet.add(cast(putValue));
            refSetNullStrategy.add(cast(putValue));
            refSetIdenticalStrategy.add(cast(putValue));

            Assert.assertEquals(refSet.contains(cast(putValue)), refSetNullStrategy.contains(cast(putValue)));
            Assert.assertEquals(refSet.contains(cast(putValue)), refSetIdenticalStrategy.contains(cast(putValue)));

            final boolean isToBeRemoved = (prng.nextInt() % 3 == 0);
            putValue = prng.nextInt();

            if (isToBeRemoved)
            {
                refSet.remove(cast(putValue));
                refSetNullStrategy.remove(cast(putValue));
                refSetIdenticalStrategy.remove(cast(putValue));

                Assert.assertFalse(refSet.contains(cast(putValue)));
                Assert.assertFalse(refSetNullStrategy.contains(cast(putValue)));
                Assert.assertFalse(refSetIdenticalStrategy.contains(cast(putValue)));
            }

            Assert.assertEquals(refSet.contains(cast(putValue)), refSetNullStrategy.contains(cast(putValue)));
            Assert.assertEquals(refSet.contains(cast(putValue)), refSetIdenticalStrategy.contains(cast(putValue)));

            //test size
            Assert.assertEquals(refSet.size(), refSetNullStrategy.size());
            Assert.assertEquals(refSet.size(), refSetIdenticalStrategy.size());
        }
    }

    private KTypeOpenHashSet<KType> createSetWithRandomData(final int size, final HashingStrategy<? super KType> strategy, final long randomSeed)
    {
        final Random prng = new Random(randomSeed);

        final KTypeOpenHashSet<KType> newSet = KTypeOpenHashSet.newInstance(KTypeOpenHashSet.DEFAULT_CAPACITY,
                KTypeOpenHashSet.DEFAULT_LOAD_FACTOR, strategy);

        for (int i = 0; i < size; i++)
        {
            newSet.add(cast(prng.nextInt()));
        }

        return newSet;
    }

    /*! #end !*/

=======
>>>>>>> e2ec0243
    @Test
    public void testPooledIteratorForEach()
    {
        //A) Unbroken for-each loop
        //must accommodate even the smallest primitive type
        //so that the iteration do not break before it should...
        final int TEST_SIZE = 126;
        final long TEST_ROUNDS = 5000;

        final KTypeOpenHashSet<KType> testContainer = createSetWithOrderedData(TEST_SIZE);

        final long checksum = testContainer.forEach(new KTypeProcedure<KType>() {

            long count;

            @Override
            public void apply(final KType value) {

                count += castType(value);
            }
        }).count;

        long testValue = 0;
        final long initialPoolSize = testContainer.entryIteratorPool.size();

        for (int round = 0; round < TEST_ROUNDS; round++)
        {
            //for-each in test :
            testValue = 0;
            for (final KTypeCursor<KType> cursor : testContainer)
            {
                //we consume 1 iterator for this loop
                Assert.assertEquals(initialPoolSize - 1, testContainer.entryIteratorPool.size());

                testValue += castType(cursor.value);
            }

            //check checksum the iteration
            Assert.assertEquals(checksum, testValue);

            //iterator is returned to its pool
            Assert.assertEquals(initialPoolSize, testContainer.entryIteratorPool.size());
        } //end for rounds
    }

    @Test
    public void testPooledIteratorBrokenForEach()
    {
        //A) for-each loop interrupted

        //must accommodate even the smallest primitive type
        //so that the iteration do not break before it should...
        final int TEST_SIZE = 126;
        final long TEST_ROUNDS = 5000;

        final KTypeOpenHashSet<KType> testContainer = createSetWithOrderedData(TEST_SIZE);

        int count = 0;
        for (int round = 0; round < TEST_ROUNDS; round++)
        {
            //for-each in test :
            final long initialPoolSize = testContainer.entryIteratorPool.size();

            count = 0;
            for (final KTypeCursor<KType> cursor : testContainer)
            {
                guard += castType(cursor.value);
                //we consume 1 iterator for this loop, but reallocs can happen,
                //so we can only say its != initialPoolSize
                Assert.assertTrue(initialPoolSize != testContainer.entryIteratorPool.size());

                //brutally interrupt in the middle
                if (count > TEST_SIZE / 2)
                {
                    break;
                }

                count++;
            } //end for-each

            //iterator is NOT returned to its pool, due to the break.
            //reallocation could happen, so that the only testable thing
            //is that the size is != full pool
            Assert.assertTrue(initialPoolSize != testContainer.entryIteratorPool.size());
        } //end for rounds

        //Due to policy of the Iterator pool, the intended pool never get bigger that some limit
        //despite the Iterator leak.
        Assert.assertTrue(testContainer.entryIteratorPool.capacity() < IteratorPool.getMaxPoolSize() + 1);
    }

    @Test
    public void testPooledIteratorFullIteratorLoop()
    {
        //A) for-each loop interrupted

        //must accommodate even the smallest primitive type
        //so that the iteration do not break before it should...
        final int TEST_SIZE = 126;
        final long TEST_ROUNDS = 5000;

        final KTypeOpenHashSet<KType> testContainer = createSetWithOrderedData(TEST_SIZE);

        final long checksum = testContainer.forEach(new KTypeProcedure<KType>() {

            long count;

            @Override
            public void apply(final KType value)
            {
                count += castType(value);
            }
        }).count;

        long testValue = 0;
        final int startingPoolSize = testContainer.entryIteratorPool.size();

        for (int round = 0; round < TEST_ROUNDS; round++)
        {
            //Classical iterator loop, with manually allocated Iterator
            final int initialPoolSize = testContainer.entryIteratorPool.size();

            final KTypeOpenHashSet<KType>.EntryIterator loopIterator = testContainer.iterator();

            Assert.assertEquals(initialPoolSize - 1, testContainer.entryIteratorPool.size());

            testValue = 0;
            while (loopIterator.hasNext())
            {
                testValue += castType(loopIterator.next().value);
            } //end IteratorLoop

            //iterator is returned automatically to its pool, by normal iteration termination
            Assert.assertEquals(initialPoolSize, testContainer.entryIteratorPool.size());

            //checksum
            Assert.assertEquals(checksum, testValue);
        } //end for rounds

        // pool initial size is untouched anyway
        Assert.assertEquals(startingPoolSize, testContainer.entryIteratorPool.size());
    }

    @Test
    public void testPooledIteratorBrokenIteratorLoop()
    {
        //A) for-each loop interrupted

        //must accommodate even the smallest primitive type
        //so that the iteration do not break before it should...
        final int TEST_SIZE = 126;
        final long TEST_ROUNDS = 5000;

        final KTypeOpenHashSet<KType> testContainer = createSetWithOrderedData(TEST_SIZE);
        final int startingPoolSize = testContainer.entryIteratorPool.size();

        int count = 0;
        for (int round = 0; round < TEST_ROUNDS; round++)
        {
            //Classical iterator loop, with manually allocated Iterator
            final long initialPoolSize = testContainer.entryIteratorPool.size();

            final KTypeOpenHashSet<KType>.EntryIterator loopIterator = testContainer.iterator();

            Assert.assertEquals(initialPoolSize - 1, testContainer.entryIteratorPool.size());

            count = 0;
            while (loopIterator.hasNext())
            {
                guard += castType(loopIterator.next().value);

                //brutally interrupt in the middle
                if (count > TEST_SIZE / 2)
                {
                    break;
                }
                count++;
            } //end IteratorLoop

            //iterator is NOT returned to its pool, due to the break.
            Assert.assertEquals(initialPoolSize - 1, testContainer.entryIteratorPool.size());

            //manual return to the pool
            loopIterator.release();

            //now the pool is restored
            Assert.assertEquals(initialPoolSize, testContainer.entryIteratorPool.size());

        } //end for rounds

        // pool initial size is untouched anyway
        Assert.assertEquals(startingPoolSize, testContainer.entryIteratorPool.size());
    }

    @Test
    public void testPooledIteratorExceptionIteratorLoop()
    {
        //must accommodate even the smallest primitive type
        //so that the iteration do not break before it should...
        final int TEST_SIZE = 126;
        final long TEST_ROUNDS = 5000;

        final KTypeOpenHashSet<KType> testContainer = createSetWithOrderedData(TEST_SIZE);

        final long checksum = testContainer.forEach(new KTypeProcedure<KType>() {

            long count;

            @Override
            public void apply(final KType value)
            {
                count += castType(value);
            }
        }).count;

        final int startingPoolSize = testContainer.entryIteratorPool.size();

        int count = 0;
        KTypeOpenHashSet<KType>.EntryIterator loopIterator = null;

        for (int round = 0; round < TEST_ROUNDS; round++)
        {
            try
            {
                loopIterator = testContainer.iterator();

                Assert.assertEquals(startingPoolSize - 1, testContainer.entryIteratorPool.size());

                guard = 0;
                count = 0;
                while (loopIterator.hasNext())
                {
                    guard += castType(loopIterator.next().value);

                    //brutally interrupt in the middle some of the loops, but not all
                    if (round > TEST_ROUNDS / 2 && count > TEST_SIZE / 2)
                    {
                        throw new Exception("Oups some problem in the loop occured");
                    }
                    count++;
                } //end while

                //iterator is returned to its pool in case of normal loop termination
                Assert.assertEquals(startingPoolSize, testContainer.entryIteratorPool.size());
                Assert.assertEquals(checksum, guard);

            }
            catch (final Exception e)
            {
                //iterator is NOT returned to its pool because of the exception
                Assert.assertEquals(startingPoolSize - 1, testContainer.entryIteratorPool.size());

                //manual return to the pool then
                loopIterator.release();

                //now the pool is restored
                Assert.assertEquals(startingPoolSize, testContainer.entryIteratorPool.size());
            }
        } //end for rounds

        // pool initial size is untouched anyway
        Assert.assertEquals(startingPoolSize, testContainer.entryIteratorPool.size());
    }

    @Test
    public void testPreallocatedSize()
    {
        final Random randomVK = new Random(154894154851L);
        //Test that the container do not resize if less that the initial size

        final int NB_TEST_RUNS = 50;

        for (int run = 0; run < NB_TEST_RUNS; run++)
        {
            //1) Choose a random number of elements
            /*! #if ($TemplateOptions.isKType("GENERIC", "INT", "LONG", "FLOAT", "DOUBLE")) !*/
            final int PREALLOCATED_SIZE = randomVK.nextInt(100000);
            /*!
            #elseif ($TemplateOptions.isKType("SHORT", "CHAR"))
             int PREALLOCATED_SIZE = randomVK.nextInt(15000);
            #else
              int PREALLOCATED_SIZE = randomVK.nextInt(126);
            #end !*/

            //2) Preallocate to PREALLOCATED_SIZE :
            final KTypeOpenHashSet<KType> newSet = KTypeOpenHashSet.newInstanceWithCapacity(PREALLOCATED_SIZE,
                    KTypeOpenHashSet.DEFAULT_LOAD_FACTOR);

            //3) Add PREALLOCATED_SIZE different values. At the end, size() must be == PREALLOCATED_SIZE,
            //and internal buffer/allocated must not have changed of size
            final int contructorBufferSize = newSet.keys.length;

            Assert.assertEquals(contructorBufferSize, newSet.allocated.length);

            for (int i = 0; i < PREALLOCATED_SIZE; i++) {

                newSet.add(cast(i));

                //internal size has not changed.
                Assert.assertEquals(contructorBufferSize, newSet.keys.length);
                Assert.assertEquals(contructorBufferSize, newSet.allocated.length);
            }

            Assert.assertEquals(PREALLOCATED_SIZE, newSet.size());
        } //end for test runs
    }

    private KTypeOpenHashSet<KType> createSetWithOrderedData(final int size)
    {

        final KTypeOpenHashSet<KType> newSet = KTypeOpenHashSet.newInstanceWithCapacity(KTypeOpenHashSet.DEFAULT_CAPACITY,
                KTypeOpenHashSet.DEFAULT_LOAD_FACTOR);

        for (int i = 0; i < size; i++) {

            newSet.add(cast(i));
        }

        return newSet;
    }

}<|MERGE_RESOLUTION|>--- conflicted
+++ resolved
@@ -80,11 +80,7 @@
                     /*! #if ($RH) !*/
                     //check hash cache consistency
                     /*! #if ($TemplateOptions.KTypeGeneric) !*/
-<<<<<<< HEAD
-                    Assert.assertEquals(Internals.rehashSpecificHash(set.keys[i], set.perturbation, set.strategy()) & mask, set.allocated[i]);
-=======
                     Assert.assertEquals(Internals.rehash(set.keys[i]) & mask, set.allocated[i]);
->>>>>>> e2ec0243
                     /*! #else
                     Assert.assertEquals(Internals.rehash(set.keys[i], set.perturbation) & mask, set.allocated[i]);
                     #end !*/
@@ -583,255 +579,6 @@
         Assert.assertEquals("12", new String(asCharArray));
     }
 
-<<<<<<< HEAD
-    /*! #if ($TemplateOptions.KTypeGeneric) !*/
-    //only applicable to generic types keys
-    @Test
-    public void testHashingStrategyCloneEquals()
-    {
-
-        //Works only with keys as objects
-        Assume.assumeTrue(Object[].class.isInstance(set.keys));
-
-        //a) Check that 2 different sets filled the same way with same values and strategies = null
-        //are indeed equal.
-        final long TEST_SEED = 23167132166456L;
-        final int TEST_SIZE = (int) 500e3;
-        final KTypeOpenHashSet<KType> refSet = createSetWithRandomData(TEST_SIZE, null, TEST_SEED);
-        KTypeOpenHashSet<KType> refSet2 = createSetWithRandomData(TEST_SIZE, null, TEST_SEED);
-
-        Assert.assertEquals(refSet, refSet2);
-
-        //b) Clone the above. All sets are now identical.
-        KTypeOpenHashSet<KType> refSetclone = refSet.clone();
-        KTypeOpenHashSet<KType> refSet2clone = refSet2.clone();
-
-        //all strategies are null
-        Assert.assertEquals(refSet.strategy(), refSet2.strategy());
-        Assert.assertEquals(refSet2.strategy(), refSetclone.strategy());
-        Assert.assertEquals(refSetclone.strategy(), refSet2clone.strategy());
-        Assert.assertEquals(refSet2clone.strategy(), null);
-
-        Assert.assertEquals(refSet, refSetclone);
-        Assert.assertEquals(refSetclone, refSet2);
-        Assert.assertEquals(refSet2, refSet2clone);
-        Assert.assertEquals(refSet2clone, refSet);
-
-        //cleanup
-        refSetclone = null;
-        refSet2 = null;
-        refSet2clone = null;
-        System.gc();
-
-        //c) Create a set nb 3 with same integer content, but with a strategy mapping on equals.
-        final KTypeOpenHashSet<KType> refSet3 = createSetWithRandomData(TEST_SIZE,
-                new HashingStrategy<KType>() {
-
-            @Override
-            public int computeHashCode(final KType object) {
-
-                return object.hashCode();
-            }
-
-            @Override
-            public boolean equals(final KType o1, final KType o2) {
-
-                return o1.equals(o2);
-            }
-        }, TEST_SEED);
-
-        //because they do the same thing as above, but with semantically different strategies, ref3 is != ref
-        Assert.assertFalse(refSet.equals(refSet3));
-
-        //However, if we cloned refSet3
-        final KTypeOpenHashSet<KType> refSet3clone = refSet3.clone();
-        Assert.assertEquals(refSet3, refSet3clone);
-
-        //strategies are copied by reference only
-        Assert.assertTrue(refSet3.strategy() == refSet3clone.strategy());
-
-        //d) Create identical set with same different strategy instances, but which consider themselves equals()
-        KTypeOpenHashSet<KType> refSet4 = createSetWithRandomData(TEST_SIZE,
-                new HashingStrategy<KType>() {
-
-            @Override
-            public boolean equals(final Object obj) {
-
-                return true;
-            }
-
-            @Override
-            public int computeHashCode(final KType object) {
-
-                return object.hashCode();
-            }
-
-            @Override
-            public boolean equals(final KType o1, final KType o2) {
-
-                return o1.equals(o2);
-            }
-        }, TEST_SEED);
-
-        KTypeOpenHashSet<KType> refSet4Image = createSetWithRandomData(TEST_SIZE,
-                new HashingStrategy<KType>() {
-
-            @Override
-            public boolean equals(final Object obj) {
-
-                return true;
-            }
-
-            @Override
-            public int computeHashCode(final KType object) {
-
-                return object.hashCode();
-            }
-
-            @Override
-            public boolean equals(final KType o1, final KType o2) {
-
-                return o1.equals(o2);
-            }
-        }, TEST_SEED);
-
-        Assert.assertEquals(refSet4, refSet4Image);
-        //but strategy instances are indeed 2 different objects
-        Assert.assertFalse(refSet4.strategy() == refSet4Image.strategy());
-
-        //cleanup
-        refSet4 = null;
-        refSet4Image = null;
-        System.gc();
-
-        //e) Do contrary to 4), hashStrategies always != from each other by equals.
-        final HashingStrategy<KType> alwaysDifferentStrategy = new HashingStrategy<KType>() {
-
-            @Override
-            public boolean equals(final Object obj) {
-
-                //never equal !!!
-                return false;
-            }
-
-            @Override
-            public int computeHashCode(final KType object) {
-
-                return object.hashCode();
-            }
-
-            @Override
-            public boolean equals(final KType o1, final KType o2) {
-
-                return o1.equals(o2);
-            }
-        };
-
-        final KTypeOpenHashSet<KType> refSet5 = createSetWithRandomData(TEST_SIZE, alwaysDifferentStrategy, TEST_SEED);
-        final KTypeOpenHashSet<KType> refSet5alwaysDifferent = createSetWithRandomData(TEST_SIZE, alwaysDifferentStrategy, TEST_SEED);
-
-        //both sets are NOT equal because their strategies said they are different
-        Assert.assertFalse(refSet5.equals(refSet5alwaysDifferent));
-    }
-
-    @Test
-    public void testHashingStrategyAddContainsRemove()
-    {
-        //Works only with keys as objects
-        Assume.assumeTrue(Object[].class.isInstance(set.keys));
-
-        final long TEST_SEED = 749741621030146103L;
-        final int TEST_SIZE = (int) 500e3;
-
-        //those following 3  sets behave indeed the same in the test context:
-        final KTypeOpenHashSet<KType> refSet = KTypeOpenHashSet.newInstance();
-
-        final KTypeOpenHashSet<KType> refSetNullStrategy = KTypeOpenHashSet.newInstance(
-                KTypeOpenHashSet.DEFAULT_CAPACITY,
-                KTypeOpenHashSet.DEFAULT_LOAD_FACTOR, null);
-
-        final KTypeOpenHashSet<KType> refSetIdenticalStrategy = KTypeOpenHashSet.newInstance(
-                KTypeOpenHashSet.DEFAULT_CAPACITY,
-                KTypeOpenHashSet.DEFAULT_LOAD_FACTOR,
-                new HashingStrategy<KType>() {
-
-                    @Override
-                    public boolean equals(final Object obj) {
-
-                        //always
-                        return true;
-                    }
-
-                    @Override
-                    public int computeHashCode(final KType object) {
-
-                        return object.hashCode();
-                    }
-
-                    @Override
-                    public boolean equals(final KType o1, final KType o2) {
-
-                        return o1.equals(o2);
-                    }
-                });
-
-        //compute the iterations doing multiple operations
-        final Random prng = new Random(TEST_SEED);
-
-        for (int i = 0; i < TEST_SIZE; i++)
-        {
-            //a) generate a value to put
-            int putValue = prng.nextInt();
-
-            refSet.add(cast(putValue));
-            refSetNullStrategy.add(cast(putValue));
-            refSetIdenticalStrategy.add(cast(putValue));
-
-            Assert.assertEquals(refSet.contains(cast(putValue)), refSetNullStrategy.contains(cast(putValue)));
-            Assert.assertEquals(refSet.contains(cast(putValue)), refSetIdenticalStrategy.contains(cast(putValue)));
-
-            final boolean isToBeRemoved = (prng.nextInt() % 3 == 0);
-            putValue = prng.nextInt();
-
-            if (isToBeRemoved)
-            {
-                refSet.remove(cast(putValue));
-                refSetNullStrategy.remove(cast(putValue));
-                refSetIdenticalStrategy.remove(cast(putValue));
-
-                Assert.assertFalse(refSet.contains(cast(putValue)));
-                Assert.assertFalse(refSetNullStrategy.contains(cast(putValue)));
-                Assert.assertFalse(refSetIdenticalStrategy.contains(cast(putValue)));
-            }
-
-            Assert.assertEquals(refSet.contains(cast(putValue)), refSetNullStrategy.contains(cast(putValue)));
-            Assert.assertEquals(refSet.contains(cast(putValue)), refSetIdenticalStrategy.contains(cast(putValue)));
-
-            //test size
-            Assert.assertEquals(refSet.size(), refSetNullStrategy.size());
-            Assert.assertEquals(refSet.size(), refSetIdenticalStrategy.size());
-        }
-    }
-
-    private KTypeOpenHashSet<KType> createSetWithRandomData(final int size, final HashingStrategy<? super KType> strategy, final long randomSeed)
-    {
-        final Random prng = new Random(randomSeed);
-
-        final KTypeOpenHashSet<KType> newSet = KTypeOpenHashSet.newInstance(KTypeOpenHashSet.DEFAULT_CAPACITY,
-                KTypeOpenHashSet.DEFAULT_LOAD_FACTOR, strategy);
-
-        for (int i = 0; i < size; i++)
-        {
-            newSet.add(cast(prng.nextInt()));
-        }
-
-        return newSet;
-    }
-
-    /*! #end !*/
-
-=======
->>>>>>> e2ec0243
     @Test
     public void testPooledIteratorForEach()
     {
