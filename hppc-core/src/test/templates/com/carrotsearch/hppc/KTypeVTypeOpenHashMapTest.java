--- conflicted
+++ resolved
@@ -73,11 +73,7 @@
                     /*! #if ($RH) !*/
                     //check hash cache consistency
                     /*! #if ($TemplateOptions.KTypeGeneric) !*/
-<<<<<<< HEAD
-                    Assert.assertEquals(Internals.rehashSpecificHash(map.keys[i], map.perturbation, map.strategy()) & mask, map.allocated[i]);
-=======
                     Assert.assertEquals(Internals.rehash(map.keys[i]) & mask, map.allocated[i]);
->>>>>>> e2ec0243
                     /*! #else
                     Assert.assertEquals(Internals.rehash(map.keys[i], map.perturbation) & mask, map.allocated[i]);
                     #end !*/
@@ -569,49 +565,6 @@
         Assert.assertFalse(l2.equals(l3));
     }
 
-<<<<<<< HEAD
-    /* */
-    @Test
-    /*! #if ($TemplateOptions.VTypeGeneric) !*/
-    @SuppressWarnings("unchecked")
-    /*! #end !*/
-    public void testHashCodeEqualsDifferentPerturbance()
-    {
-        final KTypeVTypeOpenHashMap<KType, VType> l0 =
-                new KTypeVTypeOpenHashMap<KType, VType>() {
-            @Override
-            protected int computePerturbationValue(final int capacity)
-            {
-                return 0xDEADBEEF;
-            }
-        };
-
-        final KTypeVTypeOpenHashMap<KType, VType> l1 =
-                new KTypeVTypeOpenHashMap<KType, VType>() {
-            @Override
-            protected int computePerturbationValue(final int capacity)
-            {
-                return 0xCAFEBABE;
-            }
-        };
-
-        Assert.assertEquals(0, l0.hashCode());
-        Assert.assertEquals(l0.hashCode(), l1.hashCode());
-        Assert.assertEquals(l0, l1);
-
-        final KTypeVTypeOpenHashMap<KType, VType> l2 = KTypeVTypeOpenHashMap.from(
-                newArray(key1, key2, key3),
-                newvArray(value1, value2, value3));
-
-        l0.putAll(l2);
-        l1.putAll(l2);
-
-        Assert.assertEquals(l0.hashCode(), l1.hashCode());
-        Assert.assertEquals(l0, l1);
-    }
-
-=======
->>>>>>> e2ec0243
     /*! #if ($TemplateOptions.VTypeGeneric) !*/
     @SuppressWarnings("unchecked")
     /*! #end !*/
@@ -916,201 +869,6 @@
                 values.add(value);
                 return true;
             }
-<<<<<<< HEAD
-                });
-        TestUtils.assertSortedListEquals(map.values().toArray(), value1, value2, value2);
-    }
-
-    /*! #if ($TemplateOptions.KTypeGeneric) !*/
-    //only applicable to generic types keys
-    @Test
-    public void testHashingStrategyCloneEquals() {
-
-        //Works only with keys as objects
-        Assume.assumeTrue(Object[].class.isInstance(map.keys));
-
-        //a) Check that 2 different sets filled the same way with same values and strategies = null
-        //are indeed equal.
-        final long TEST_SEED = 4987013210686416456L;
-        final int TEST_SIZE = (int) 500e3;
-        final KTypeVTypeOpenHashMap<KType, VType> refMap = createMapWithRandomData(TEST_SIZE, null, TEST_SEED);
-        KTypeVTypeOpenHashMap<KType, VType> refMap2 = createMapWithRandomData(TEST_SIZE, null, TEST_SEED);
-
-        Assert.assertEquals(refMap, refMap2);
-
-        //b) Clone the above. All sets are now identical.
-        KTypeVTypeOpenHashMap<KType, VType> refMapclone = refMap.clone();
-        KTypeVTypeOpenHashMap<KType, VType> refMap2clone = refMap2.clone();
-
-        //all strategies are null
-        Assert.assertEquals(refMap.strategy(), refMap2.strategy());
-        Assert.assertEquals(refMap2.strategy(), refMapclone.strategy());
-        Assert.assertEquals(refMapclone.strategy(), refMap2clone.strategy());
-        Assert.assertEquals(refMap2clone.strategy(), null);
-
-        Assert.assertEquals(refMap, refMapclone);
-        Assert.assertEquals(refMapclone, refMap2);
-        Assert.assertEquals(refMap2, refMap2clone);
-        Assert.assertEquals(refMap2clone, refMap);
-
-        //cleanup
-        refMapclone = null;
-        refMap2 = null;
-        refMap2clone = null;
-        System.gc();
-
-        //c) Create a set nb 3 with same integer content, but with a strategy mapping on equals.
-        final KTypeVTypeOpenHashMap<KType, VType> refMap3 = createMapWithRandomData(TEST_SIZE,
-                new HashingStrategy<KType>() {
-
-            @Override
-            public int computeHashCode(final KType object) {
-
-                return object.hashCode();
-            }
-
-            @Override
-            public boolean equals(final KType o1, final KType o2) {
-
-                return o1.equals(o2);
-            }
-        }, TEST_SEED);
-
-        //because they do the same thing as above, but with semantically different strategies, ref3 is != ref
-        Assert.assertFalse(refMap.equals(refMap3));
-
-        //However, if we cloned refMap3
-        final KTypeVTypeOpenHashMap<KType, VType> refMap3clone = refMap3.clone();
-        Assert.assertEquals(refMap3, refMap3clone);
-
-        //strategies are copied by reference only
-        Assert.assertTrue(refMap3.strategy() == refMap3clone.strategy());
-
-        //d) Create identical set with same different strategy instances, but which consider themselves equals()
-        KTypeVTypeOpenHashMap<KType, VType> refMap4 = createMapWithRandomData(TEST_SIZE,
-                new HashingStrategy<KType>() {
-
-            @Override
-            public boolean equals(final Object obj) {
-
-                return true;
-            }
-
-            @Override
-            public int computeHashCode(final KType object) {
-
-                return object.hashCode();
-            }
-
-            @Override
-            public boolean equals(final KType o1, final KType o2) {
-
-                return o1.equals(o2);
-            }
-        }, TEST_SEED);
-
-        KTypeVTypeOpenHashMap<KType, VType> refMap4Image = createMapWithRandomData(TEST_SIZE,
-                new HashingStrategy<KType>() {
-
-            @Override
-            public boolean equals(final Object obj) {
-
-                return true;
-            }
-
-            @Override
-            public int computeHashCode(final KType object) {
-
-                return object.hashCode();
-            }
-
-            @Override
-            public boolean equals(final KType o1, final KType o2) {
-
-                return o1.equals(o2);
-            }
-        }, TEST_SEED);
-
-        Assert.assertEquals(refMap4, refMap4Image);
-        //but strategy instances are indeed 2 different objects
-        Assert.assertFalse(refMap4.strategy() == refMap4Image.strategy());
-
-        //cleanup
-        refMap4 = null;
-        refMap4Image = null;
-        System.gc();
-
-        //e) Do contrary to 4), hashStrategies always != from each other by equals.
-        final HashingStrategy<KType> alwaysDifferentStrategy = new HashingStrategy<KType>() {
-
-            @Override
-            public boolean equals(final Object obj) {
-
-                //never equal !!!
-                return false;
-            }
-
-            @Override
-            public int computeHashCode(final KType object) {
-
-                return object.hashCode();
-            }
-
-            @Override
-            public boolean equals(final KType o1, final KType o2) {
-
-                return o1.equals(o2);
-            }
-        };
-
-        final KTypeVTypeOpenHashMap<KType, VType> refMap5 = createMapWithRandomData(TEST_SIZE, alwaysDifferentStrategy, TEST_SEED);
-        final KTypeVTypeOpenHashMap<KType, VType> refMap5alwaysDifferent = createMapWithRandomData(TEST_SIZE, alwaysDifferentStrategy, TEST_SEED);
-
-        //both sets are NOT equal because their strategies said they are different
-        Assert.assertFalse(refMap5.equals(refMap5alwaysDifferent));
-    }
-
-    @Test
-    public void testHashingStrategyAddContainsGetRemove() {
-
-        //Works only with keys as objects
-        Assume.assumeTrue(Object[].class.isInstance(map.keys));
-
-        final long TEST_SEED = 15249155965216185L;
-        final int TEST_SIZE = (int) 500e3;
-
-        //those following 3  maps behave indeed the same in the test context:
-        final KTypeVTypeOpenHashMap<KType, VType> refMap = KTypeVTypeOpenHashMap.newInstance();
-
-        final KTypeVTypeOpenHashMap<KType, VType> refMapNullStrategy = KTypeVTypeOpenHashMap.newInstance(
-                KTypeVTypeOpenHashMap.DEFAULT_CAPACITY,
-                KTypeVTypeOpenHashMap.DEFAULT_LOAD_FACTOR, null);
-
-        final KTypeVTypeOpenHashMap<KType, VType> refMapIdenticalStrategy = KTypeVTypeOpenHashMap.newInstance(
-                KTypeVTypeOpenHashMap.DEFAULT_CAPACITY,
-                KTypeVTypeOpenHashMap.DEFAULT_LOAD_FACTOR,
-                new HashingStrategy<KType>() {
-
-                    @Override
-                    public boolean equals(final Object obj) {
-
-                        //always
-                        return true;
-                    }
-
-                    @Override
-                    public int computeHashCode(final KType object) {
-
-                        return object.hashCode();
-                    }
-
-                    @Override
-                    public boolean equals(final KType o1, final KType o2) {
-
-                        return o1.equals(o2);
-                    }
-=======
->>>>>>> e2ec0243
                 });
         TestUtils.assertSortedListEquals(map.values().toArray(), value1, value2, value2);
     }
