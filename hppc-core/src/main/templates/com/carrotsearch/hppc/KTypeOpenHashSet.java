--- conflicted
+++ resolved
@@ -75,15 +75,6 @@
  *  <p> - <a href="https://github.com/vsonnier" >Vincent Sonnier</a> for the present implementation using cached hashes.</p>
 #end
  */
-<<<<<<< HEAD
-/*! ${TemplateOptions.doNotGenerateKType("BOOLEAN")} !*/
-/*! #set( $ROBIN_HOOD_FOR_PRIMITIVES = false) !*/
-/*! #set( $ROBIN_HOOD_FOR_GENERICS = true) !*/
-/*! #set( $DEBUG = false) !*/
-// If RH is defined, RobinHood Hashing is in effect :
-/*! #set( $RH = (($TemplateOptions.KTypeGeneric && $ROBIN_HOOD_FOR_GENERICS) || ($TemplateOptions.KTypeNumeric && $ROBIN_HOOD_FOR_PRIMITIVES)) ) !*/
-=======
->>>>>>> e2ec0243
 /*! ${TemplateOptions.generatedAnnotation} !*/
 public class KTypeOpenHashSet<KType>
         extends AbstractKTypeCollection<KType>
@@ -221,15 +212,7 @@
 
         final int mask = allocated.length - 1;
 
-<<<<<<< HEAD
-        /*! #if ($TemplateOptions.KTypeGeneric) !*/
-        final HashingStrategy<? super KType> strategy = this.hashStrategy;
-        /*! #end !*/
-
-        int slot = KTypeOpenHashSet.rehashSpecificHash(e, perturbation, strategy) & mask;
-=======
         int slot = Internals.rehash(e) & mask;
->>>>>>> e2ec0243
 
         final KType[] keys = this.keys;
 
@@ -238,7 +221,6 @@
         /*! #else
         final boolean[] allocated = this.allocated;
         #end !*/
-<<<<<<< HEAD
 
         /*! #if ($RH) !*/
         KType tmpKey;
@@ -250,21 +232,7 @@
 
         while (allocated[slot] /*! #if ($RH) !*/!= -1 /*! #end !*/)
         {
-            if (KTypeOpenHashSet.equalsKTypeHashStrategy(e, keys[slot], strategy))
-=======
-
-        /*! #if ($RH) !*/
-        KType tmpKey;
-        int tmpAllocated;
-        int initial_slot = slot;
-        int dist = 0;
-        int existing_distance = 0;
-        /*! #end !*/
-
-        while (allocated[slot] /*! #if ($RH) !*/!= -1 /*! #end !*/)
-        {
             if (Intrinsics.equalsKType(e, keys[slot]))
->>>>>>> e2ec0243
             {
                 return false;
             }
@@ -286,13 +254,8 @@
 
                 /*! #if($DEBUG) !*/
                 //Check invariants
-<<<<<<< HEAD
-                assert allocated[slot] == (KTypeOpenHashSet.rehashSpecificHash(keys[slot], perturbation, strategy) & mask);
-                assert initial_slot == (KTypeOpenHashSet.rehashSpecificHash(e, perturbation, strategy) & mask);
-=======
                 assert allocated[slot] == (Internals.rehash(keys[slot]) & mask);
                 assert initial_slot == (Internals.rehash(e) & mask);
->>>>>>> e2ec0243
                 /*! #end !*/
 
                 dist = existing_distance;
@@ -324,11 +287,7 @@
             /*! #if ($RH) !*/
             /*! #if($DEBUG) !*/
             //Check invariants
-<<<<<<< HEAD
-            assert allocated[slot] == (KTypeOpenHashSet.rehashSpecificHash(keys[slot], perturbation, strategy) & mask);
-=======
             assert allocated[slot] == (Internals.rehash(keys[slot]) & mask);
->>>>>>> e2ec0243
             /*! #end !*/
             /*! #end !*/
         }
@@ -435,8 +394,6 @@
 
         //Variables for adding
         final int mask = this.allocated.length - 1;
-<<<<<<< HEAD
-=======
 
         KType e = Intrinsics.<KType> defaultKTypeValue();
         //adding phase
@@ -449,7 +406,6 @@
         /*! #else
         final boolean[] allocated = this.allocated;
         #end !*/
->>>>>>> e2ec0243
 
         /*! #if ($RH) !*/
         KType tmpKey = Intrinsics.<KType> defaultKTypeValue();
@@ -459,29 +415,6 @@
         int existing_distance = -1;
         /*! #end !*/
 
-<<<<<<< HEAD
-        KType e = Intrinsics.<KType> defaultKTypeValue();
-        //adding phase
-        int slot = -1;
-        final int perturbation = this.perturbation;
-        final KType[] keys = this.keys;
-
-        /*! #if ($RH) !*/
-        final int[] allocated = this.allocated;
-        /*! #else
-        final boolean[] allocated = this.allocated;
-        #end !*/
-
-        /*! #if ($RH) !*/
-        KType tmpKey = Intrinsics.<KType> defaultKTypeValue();
-        int tmpAllocated = -1;
-        int initial_slot = -1;
-        int dist = -1;
-        int existing_distance = -1;
-        /*! #end !*/
-
-=======
->>>>>>> e2ec0243
         //iterate all the old arrays to add in the newly allocated buffers
         //It is important to iterate backwards to minimize the conflict chain length !
         for (int i = oldAllocated.length; --i >= 0;)
@@ -489,11 +422,7 @@
             if (oldAllocated[i] /*! #if ($RH) !*/!= -1 /*! #end !*/)
             {
                 e = oldKeys[i];
-<<<<<<< HEAD
-                slot = KTypeOpenHashSet.rehashSpecificHash(e, perturbation, strategy) & mask;
-=======
                 slot = Internals.rehash(e) & mask;
->>>>>>> e2ec0243
 
                 /*! #if ($RH) !*/
                 initial_slot = slot;
@@ -519,13 +448,8 @@
 
                         /*! #if($DEBUG) !*/
                         //Check invariants
-<<<<<<< HEAD
-                        assert allocated[slot] == (KTypeOpenHashSet.rehashSpecificHash(keys[slot], perturbation, strategy) & mask);
-                        assert initial_slot == (KTypeOpenHashSet.rehashSpecificHash(e, perturbation, strategy) & mask);
-=======
                         assert allocated[slot] == (Internals.rehash(keys[slot]) & mask);
                         assert initial_slot == (Internals.rehash(e) & mask);
->>>>>>> e2ec0243
                         /*! #end !*/
 
                         dist = existing_distance;
@@ -551,11 +475,7 @@
                 /*! #if ($RH) !*/
                 /*! #if($DEBUG) !*/
                 //Check invariants
-<<<<<<< HEAD
-                assert allocated[slot] == (KTypeOpenHashSet.rehashSpecificHash(keys[slot], perturbation, strategy) & mask);
-=======
                 assert allocated[slot] == (Internals.rehash(keys[slot]) & mask);
->>>>>>> e2ec0243
                 /*! #end !*/
                 /*! #end !*/
             }
@@ -603,15 +523,7 @@
     {
         final int mask = allocated.length - 1;
 
-<<<<<<< HEAD
-        /*! #if ($TemplateOptions.KTypeGeneric) !*/
-        final HashingStrategy<? super KType> strategy = this.hashStrategy;
-        /*!  #end !*/
-
-        int slot = KTypeOpenHashSet.rehashSpecificHash(key, perturbation, strategy) & mask;
-=======
         int slot = Internals.rehash(key) & mask;
->>>>>>> e2ec0243
 
         /*! #if ($RH) !*/
         int dist = 0;
@@ -628,11 +540,7 @@
         while (states[slot] /*! #if ($RH) !*/!= -1 /*! #end !*/
                 /*! #if ($RH) !*/&& dist <= probe_distance(slot, states) /*! #end !*/)
         {
-<<<<<<< HEAD
-            if (KTypeOpenHashSet.equalsKTypeHashStrategy(key, keys[slot], strategy))
-=======
             if (Intrinsics.equalsKType(key, keys[slot]))
->>>>>>> e2ec0243
             {
                 this.assigned--;
                 shiftConflictingKeys(slot);
@@ -663,11 +571,6 @@
         /*! #else
          final boolean[] allocated = this.allocated;
         #end !*/
-<<<<<<< HEAD
-
-        final int perturbation = this.perturbation;
-=======
->>>>>>> e2ec0243
 
         while (true)
         {
@@ -675,11 +578,7 @@
 
             while (allocated[slotCurr] /*! #if ($RH) !*/!= -1 /*! #end !*/)
             {
-<<<<<<< HEAD
-                slotOther = KTypeOpenHashSet.rehashSpecificHash(keys[slotCurr], perturbation, strategy) & mask;
-=======
                 slotOther = Internals.rehash(keys[slotCurr]) & mask;
->>>>>>> e2ec0243
 
                 if (slotPrev <= slotCurr)
                 {
@@ -708,13 +607,8 @@
             /*! #if ($RH) !*/
             /*! #if($DEBUG) !*/
             //Check invariants
-<<<<<<< HEAD
-            assert allocated[slotCurr] == (KTypeOpenHashSet.rehashSpecificHash(keys[slotCurr], perturbation, strategy) & mask);
-            assert allocated[slotPrev] == (KTypeOpenHashSet.rehashSpecificHash(keys[slotPrev], perturbation, strategy) & mask);
-=======
             assert allocated[slotCurr] == (Internals.rehash(keys[slotCurr]) & mask);
             assert allocated[slotPrev] == (Internals.rehash(keys[slotPrev]) & mask);
->>>>>>> e2ec0243
             /*! #end !*/
             /*! #end !*/
 
@@ -783,15 +677,7 @@
     {
         final int mask = allocated.length - 1;
 
-<<<<<<< HEAD
-        /*! #if ($TemplateOptions.KTypeGeneric) !*/
-        final HashingStrategy<? super KType> strategy = this.hashStrategy;
-        /*! #end !*/
-
-        int slot = KTypeOpenHashSet.rehashSpecificHash(key, perturbation, strategy) & mask;
-=======
         int slot = Internals.rehash(key) & mask;
->>>>>>> e2ec0243
 
         /*! #if ($RH) !*/
         int dist = 0;
@@ -808,11 +694,7 @@
         while (states[slot] /*! #if ($RH) !*/!= -1 /*! #end !*/
                 /*! #if ($RH) !*/&& dist <= probe_distance(slot, states) /*! #end !*/)
         {
-<<<<<<< HEAD
-            if (KTypeOpenHashSet.equalsKTypeHashStrategy(key, keys[slot], strategy))
-=======
             if (Intrinsics.equalsKType(key, keys[slot]))
->>>>>>> e2ec0243
             {
                 this.lastSlot = slot;
                 return true;
@@ -891,12 +773,7 @@
             {
                 //This hash is an intrinsic property of the container contents,
                 //consequently is independent from the HashStrategy, so do not use it !
-<<<<<<< HEAD
-                /*! #end !*/
-                h += Internals.rehashKType(keys[i]);
-=======
                 h += Internals.rehash(keys[i]);
->>>>>>> e2ec0243
             }
         }
 
@@ -963,22 +840,12 @@
         {
             int i = cursor.index - 1;
 
-<<<<<<< HEAD
-            int i = cursor.index + 1;
-
-            while (i < max &&
-=======
             while (i >= 0 &&
->>>>>>> e2ec0243
                     /*! #if ($RH) !*/
                     allocated[i] == -1
             /*! #else
             !allocated[i]
             #end  !*/)
-<<<<<<< HEAD
-
-=======
->>>>>>> e2ec0243
             {
                 i--;
             }
@@ -1210,27 +1077,7 @@
     @Deprecated
     public static <KType> KTypeOpenHashSet<KType> newInstanceWithoutPerturbations(final int initialCapacity, final float loadFactor)
     {
-<<<<<<< HEAD
-        return new KTypeOpenHashSet<KType>(initialCapacity, loadFactor) {
-            @Override
-            protected final int computePerturbationValue(final int capacity)
-            {
-                return 0;
-            }
-        };
-    }
-
-/* #if ($TemplateOptions.KTypeGeneric) */
-    /**
-     * Create a new hash set with full parameter control, using a specific hash strategy.
-     * A strategy = null is equivalent at providing no strategy at all.
-     */
-    public static <KType> KTypeOpenHashSet<KType> newInstance(final int initialCapacity, final float loadFactor, final HashingStrategy<? super KType> strategy)
-    {
-        return new KTypeOpenHashSet<KType>(initialCapacity, loadFactor, strategy);
-=======
         return new KTypeOpenHashSet<KType>(initialCapacity, loadFactor);
->>>>>>> e2ec0243
     }
 
     /*! #if ($TemplateOptions.inline("probe_distance",
@@ -1241,76 +1088,6 @@
      */
     private int probe_distance(final int slot, final int[] alloc) {
 
-<<<<<<< HEAD
-    /**
-     * Return the current {@link HashingStrategy} in use, or {@code null} if none was set.
-     * @return
-     */
-    public HashingStrategy<? super KType> strategy()
-    {
-        return this.hashStrategy;
-    }
-
-/* #end */
-
-/*! #if ($TemplateOptions.inlineGenericAndPrimitive("KTypeOpenHashSet.equalsKTypeHashStrategy",
-    "(e1,  e2, customEquals)",
-    "(e1 == null ? e2 == null : (customEquals == null ? e1.equals(e2) : customEquals.equals(e1, e2)))",
-    "Intrinsics.equalsKType(e1 , e2)")) !*/
-    /**
-     * Compare two Objects for equivalence, using a {@link HashingStrategy}. Null references return <code>true</code>.
-     * A null {@link HashingStrategy} is equivalent of calling {@link #equalsKType(Object e1, Object e2)}.
-     * This method is inlined in generated code.
-     * The primitive version strip down the strategy arg entirely.
-     */
-    private static <T> boolean equalsKTypeHashStrategy(final T e1, final T e2, final HashingStrategy<? super T> customEquals)
-    {
-        return (e1 == null ? e2 == null : (customEquals == null ? e1.equals(e2) : customEquals.equals(e1, e2)));
-    }
-
-/*! #end !*/
-
-/*! #if ($TemplateOptions.inlineGenericAndPrimitive("KTypeOpenHashSet.rehashSpecificHash",
-"( o,  p, specificHash)",
-"o == null ? 0 : (specificHash == null ?  MurmurHash3.hash(o.hashCode() ^ p) : MurmurHash3.hash(specificHash.computeHashCode(o) ^ p))",
-"Internals.rehashKType(o , p)")) !*/
-    /**
-     * if specificHash == null, equivalent to rehash()
-     * The actual code is inlined in generated code. The primitive version strip down the strategy arg entirely.
-     * @param object
-     * @param p
-     * @param specificHash
-     * @return
-     */
-    private static <T> int rehashSpecificHash(final T o, final int p, final HashingStrategy<? super T> specificHash)
-    {
-        return o == null ? 0 : (specificHash == null ? MurmurHash3.hash(o.hashCode() ^ p) : MurmurHash3.hash(specificHash.computeHashCode(o) ^ p));
-    }
-
-/*! #end !*/
-
-    /*! #if ($TemplateOptions.inline("probe_distance",
-    "(slot, alloc)",
-    "slot < alloc[slot] ? slot + alloc.length - alloc[slot] : slot - alloc[slot]")) !*/
-    /**
-     * Resulting code in inlined in generated code
-     */
-    private int probe_distance(final int slot, final int[] alloc) {
-
-        final int rh = alloc[slot];
-
-        /*! #if($DEBUG) !*/
-        //Check : cached hashed slot is == computed value
-        final int mask = alloc.length - 1;
-        assert rh == (KTypeOpenHashSet.rehashSpecificHash(this.keys[slot], perturbation, this.hashStrategy) & mask);
-        /*! #end !*/
-
-        if (slot < rh) {
-            //wrap around
-            return slot + alloc.length - rh;
-        }
-
-=======
         final int rh = alloc[slot];
 
         /*! #if($DEBUG) !*/
@@ -1324,7 +1101,6 @@
             return slot + alloc.length - rh;
         }
 
->>>>>>> e2ec0243
         return slot - rh;
     }
     /*! #end !*/
