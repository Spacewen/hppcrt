--- conflicted
+++ resolved
@@ -83,18 +83,9 @@
  *  <p> - <a href="https://github.com/vsonnier" >Vincent Sonnier</a> for the present implementation using cached hashes.</p>
 #end
  */
-<<<<<<< HEAD
-/*! ${TemplateOptions.doNotGenerateKType("BOOLEAN")} !*/
-/*! #set( $ROBIN_HOOD_FOR_PRIMITIVES = false) !*/
-/*! #set( $ROBIN_HOOD_FOR_GENERICS = true) !*/
-/*! #set( $DEBUG = false) !*/
-// If RH is defined, RobinHood Hashing is in effect :
-/*! #set( $RH = (($TemplateOptions.KTypeGeneric && $ROBIN_HOOD_FOR_GENERICS) || ($TemplateOptions.KTypeNumeric && $ROBIN_HOOD_FOR_PRIMITIVES)) ) !*/
-=======
->>>>>>> e2ec0243
 /*! ${TemplateOptions.generatedAnnotation} !*/
 public class KTypeVTypeOpenHashMap<KType, VType>
-implements KTypeVTypeMap<KType, VType>, Cloneable
+        implements KTypeVTypeMap<KType, VType>, Cloneable
 {
     /**
      * Minimum capacity for the map.
@@ -255,15 +246,7 @@
 
         final int mask = allocated.length - 1;
 
-<<<<<<< HEAD
-        /*! #if ($TemplateOptions.KTypeGeneric) !*/
-        final HashingStrategy<? super KType> strategy = this.hashStrategy;
-        /*!  #end !*/
-
-        int slot = KTypeVTypeOpenHashMap.rehashSpecificHash(key, perturbation, strategy) & mask;
-=======
         int slot = Internals.rehash(key) & mask;
->>>>>>> e2ec0243
 
         final KType[] keys = this.keys;
         final VType[] values = this.values;
@@ -285,11 +268,7 @@
 
         while (allocated[slot] /*! #if ($RH) !*/!= -1 /*! #end !*/)
         {
-<<<<<<< HEAD
-            if (KTypeVTypeOpenHashMap.equalsKTypeHashStrategy(key, keys[slot], strategy))
-=======
             if (Intrinsics.equalsKType(key, keys[slot]))
->>>>>>> e2ec0243
             {
                 final VType oldValue = values[slot];
                 values[slot] = value;
@@ -319,13 +298,8 @@
                 /*! #if($DEBUG) !*/
                 //Check invariants
 
-<<<<<<< HEAD
-                assert allocated[slot] == (KTypeVTypeOpenHashMap.rehashSpecificHash(keys[slot], perturbation, strategy) & mask);
-                assert initial_slot == (KTypeVTypeOpenHashMap.rehashSpecificHash(key, perturbation, strategy) & mask);
-=======
                 assert allocated[slot] == (Internals.rehash(keys[slot]) & mask);
                 assert initial_slot == (Internals.rehash(key) & mask);
->>>>>>> e2ec0243
                 /*! #end !*/
 
                 dist = existing_distance;
@@ -360,11 +334,7 @@
             /*! #if ($RH) !*/
             /*! #if($DEBUG) !*/
             //Check invariants
-<<<<<<< HEAD
-            assert allocated[slot] == (KTypeVTypeOpenHashMap.rehashSpecificHash(keys[slot], perturbation, strategy) & mask);
-=======
             assert allocated[slot] == (Internals.rehash(keys[slot]) & mask);
->>>>>>> e2ec0243
 
             /*! #end !*/
             /*! #end !*/
@@ -447,15 +417,7 @@
 
         final int mask = allocated.length - 1;
 
-<<<<<<< HEAD
-        #if($TemplateOptions.KTypeGeneric)
-            final HashingStrategy<? super KType> strategy = this.hashStrategy;
-         #end
-
-            int slot = KTypeVTypeOpenHashMap.rehashSpecificHash(key, perturbation, strategy) & mask;
-=======
         int slot = Internals.rehash(key) & mask;
->>>>>>> e2ec0243
 
         #if ($RH)
         final int[] allocated = this.allocated;
@@ -484,11 +446,7 @@
             existing_distance = probe_distance(slot, allocated);
             #end
 
-<<<<<<< HEAD
-            if (KTypeVTypeOpenHashMap.equalsKTypeHashStrategy(key, keys[slot], strategy))
-=======
             if (Intrinsics.equalsKType(key, keys[slot]))
->>>>>>> e2ec0243
             {
                 values[slot] += additionValue;
                 return values[slot];
@@ -611,15 +569,6 @@
         //for inserts
         final int mask = this.allocated.length - 1;
 
-<<<<<<< HEAD
-        /*! #if ($TemplateOptions.KTypeGeneric) !*/
-        final HashingStrategy<? super KType> strategy = this.hashStrategy;
-        /*!  #end !*/
-
-        final int perturbation = this.perturbation;
-
-=======
->>>>>>> e2ec0243
         KType key = Intrinsics.<KType> defaultKTypeValue();
         VType value = Intrinsics.<VType> defaultVTypeValue();
 
@@ -652,11 +601,7 @@
                 key = oldKeys[i];
                 value = oldValues[i];
 
-<<<<<<< HEAD
-                slot = KTypeVTypeOpenHashMap.rehashSpecificHash(key, perturbation, strategy) & mask;
-=======
                 slot = Internals.rehash(key) & mask;
->>>>>>> e2ec0243
 
                 /*! #if ($RH) !*/
                 initial_slot = slot;
@@ -686,13 +631,8 @@
 
                         /*! #if($DEBUG) !*/
                         //Check invariants
-<<<<<<< HEAD
-                        assert allocated[slot] == (KTypeVTypeOpenHashMap.rehashSpecificHash(keys[slot], perturbation, strategy) & mask);
-                        assert initial_slot == (KTypeVTypeOpenHashMap.rehashSpecificHash(key, perturbation, strategy) & mask);
-=======
                         assert allocated[slot] == (Internals.rehash(keys[slot]) & mask);
                         assert initial_slot == (Internals.rehash(key) & mask);
->>>>>>> e2ec0243
                         /*! #end !*/
 
                         dist = existing_distance;
@@ -718,11 +658,7 @@
                 /*! #if ($RH) !*/
                 /*! #if($DEBUG) !*/
                 //Check invariants
-<<<<<<< HEAD
-                assert allocated[slot] == (KTypeVTypeOpenHashMap.rehashSpecificHash(keys[slot], perturbation, strategy) & mask);
-=======
                 assert allocated[slot] == (Internals.rehash(keys[slot]) & mask);
->>>>>>> e2ec0243
                 /*! #end !*/
                 /*! #end !*/
             }
@@ -765,15 +701,7 @@
     {
         final int mask = allocated.length - 1;
 
-<<<<<<< HEAD
-        /*! #if ($TemplateOptions.KTypeGeneric) !*/
-        final HashingStrategy<? super KType> strategy = this.hashStrategy;
-        /*! #end !*/
-
-        int slot = KTypeVTypeOpenHashMap.rehashSpecificHash(key, perturbation, strategy) & mask;
-=======
         int slot = Internals.rehash(key) & mask;
->>>>>>> e2ec0243
 
         /*! #if ($RH) !*/
         int dist = 0;
@@ -790,11 +718,7 @@
         while (states[slot] /*! #if ($RH) !*/!= -1 /*! #end !*/
                 /*! #if ($RH) !*/&& dist <= probe_distance(slot, states) /*! #end !*/)
         {
-<<<<<<< HEAD
-            if (KTypeVTypeOpenHashMap.equalsKTypeHashStrategy(key, keys[slot], strategy))
-=======
             if (Intrinsics.equalsKType(key, keys[slot]))
->>>>>>> e2ec0243
             {
                 final VType value = values[slot];
 
@@ -830,11 +754,6 @@
         /*! #else
          final boolean[] allocated = this.allocated;
         #end !*/
-<<<<<<< HEAD
-
-        final int perturbation = this.perturbation;
-=======
->>>>>>> e2ec0243
 
         while (true)
         {
@@ -842,11 +761,7 @@
 
             while (allocated[slotCurr] /*! #if ($RH) !*/!= -1 /*! #end !*/)
             {
-<<<<<<< HEAD
-                slotOther = KTypeVTypeOpenHashMap.rehashSpecificHash(keys[slotCurr], perturbation, strategy) & mask;
-=======
                 slotOther = Internals.rehash(keys[slotCurr]) & mask;
->>>>>>> e2ec0243
 
                 if (slotPrev <= slotCurr)
                 {
@@ -875,13 +790,8 @@
             /*! #if ($RH) !*/
             /*! #if($DEBUG) !*/
             //Check invariants
-<<<<<<< HEAD
-            assert allocated[slotCurr] == (KTypeVTypeOpenHashMap.rehashSpecificHash(keys[slotCurr], perturbation, strategy) & mask);
-            assert allocated[slotPrev] == (KTypeVTypeOpenHashMap.rehashSpecificHash(keys[slotPrev], perturbation, strategy) & mask);
-=======
             assert allocated[slotCurr] == (Internals.rehash(keys[slotCurr]) & mask);
             assert allocated[slotPrev] == (Internals.rehash(keys[slotPrev]) & mask);
->>>>>>> e2ec0243
             /*! #end !*/
             /*! #end !*/
 
@@ -973,15 +883,7 @@
     {
         final int mask = allocated.length - 1;
 
-<<<<<<< HEAD
-        /*! #if ($TemplateOptions.KTypeGeneric) !*/
-        final HashingStrategy<? super KType> strategy = this.hashStrategy;
-        /*! #end !*/
-
-        int slot = KTypeVTypeOpenHashMap.rehashSpecificHash(key, perturbation, strategy) & mask;
-=======
         int slot = Internals.rehash(key) & mask;
->>>>>>> e2ec0243
 
         /*! #if ($RH) !*/
         int dist = 0;
@@ -998,11 +900,7 @@
         while (states[slot] /*! #if ($RH) !*/!= -1 /*! #end !*/
                 /*! #if ($RH) !*/&& dist <= probe_distance(slot, states) /*! #end !*/)
         {
-<<<<<<< HEAD
-            if (KTypeVTypeOpenHashMap.equalsKTypeHashStrategy(key, keys[slot], strategy))
-=======
             if (Intrinsics.equalsKType(key, keys[slot]))
->>>>>>> e2ec0243
             {
                 return values[slot];
             }
@@ -1122,15 +1020,7 @@
     {
         final int mask = allocated.length - 1;
 
-<<<<<<< HEAD
-        /*! #if ($TemplateOptions.KTypeGeneric) !*/
-        final HashingStrategy<? super KType> strategy = this.hashStrategy;
-
-        /*! #end !*/
-        int slot = KTypeVTypeOpenHashMap.rehashSpecificHash(key, perturbation, strategy) & mask;
-=======
         int slot = Internals.rehash(key) & mask;
->>>>>>> e2ec0243
 
         /*! #if ($RH) !*/
         int dist = 0;
@@ -1147,11 +1037,7 @@
         while (states[slot] /*! #if ($RH) !*/!= -1 /*! #end !*/
                 /*! #if ($RH) !*/&& dist <= probe_distance(slot, states) /*! #end !*/)
         {
-<<<<<<< HEAD
-            if (KTypeVTypeOpenHashMap.equalsKTypeHashStrategy(key, keys[slot], strategy))
-=======
             if (Intrinsics.equalsKType(key, keys[slot]))
->>>>>>> e2ec0243
             {
                 this.lastSlot = slot;
                 return true;
@@ -1248,12 +1134,7 @@
             {
                 //This hash is an intrinsic property of the container contents,
                 //consequently is independent from the HashStrategy, so do not use it !
-<<<<<<< HEAD
-                /*! #end !*/
-                h += Internals.rehashKType(keys[i]) + Internals.rehashVType(values[i]);
-=======
                 h += Internals.rehash(keys[i]) + Internals.rehash(values[i]);
->>>>>>> e2ec0243
             }
         }
 
@@ -1327,25 +1208,14 @@
         @Override
         protected KTypeVTypeCursor<KType, VType> fetch()
         {
-<<<<<<< HEAD
-            int i = cursor.index + 1;
-            final int max = keys.length;
-
-            while (i < max &&
-=======
             int i = cursor.index - 1;
 
             while (i >= 0 &&
->>>>>>> e2ec0243
                     /*! #if ($RH) !*/
                     allocated[i] == -1
                     /*! #else
             !allocated[i]
             #end  !*/)
-<<<<<<< HEAD
-
-=======
->>>>>>> e2ec0243
             {
                 i--;
             }
@@ -1465,7 +1335,7 @@
      * A view of the keys inside this hash map.
      */
     public final class KeysContainer
-    extends AbstractKTypeCollection<KType> implements KTypeLookupContainer<KType>
+            extends AbstractKTypeCollection<KType> implements KTypeLookupContainer<KType>
     {
         private final KTypeVTypeOpenHashMap<KType, VType> owner =
                 KTypeVTypeOpenHashMap.this;
@@ -1480,7 +1350,6 @@
         public <T extends KTypeProcedure<? super KType>> T forEach(final T procedure)
         {
             final KType[] keys = owner.keys;
-<<<<<<< HEAD
 
             /*! #if ($RH) !*/
             final int[] states = owner.allocated;
@@ -1488,7 +1357,19 @@
             final boolean[] states = owner.allocated;
             #end !*/
 
-=======
+            for (int i = 0; i < states.length; i++)
+            {
+                if (states[i] /*! #if ($RH) !*/!= -1 /*! #end !*/)
+                    procedure.apply(keys[i]);
+            }
+
+            return procedure;
+        }
+
+        @Override
+        public <T extends KTypePredicate<? super KType>> T forEach(final T predicate)
+        {
+            final KType[] keys = owner.keys;
 
             /*! #if ($RH) !*/
             final int[] states = owner.allocated;
@@ -1496,21 +1377,101 @@
             final boolean[] states = owner.allocated;
             #end !*/
 
->>>>>>> e2ec0243
             for (int i = 0; i < states.length; i++)
             {
                 if (states[i] /*! #if ($RH) !*/!= -1 /*! #end !*/)
-                    procedure.apply(keys[i]);
-            }
-
-            return procedure;
-        }
-
-        @Override
-        public <T extends KTypePredicate<? super KType>> T forEach(final T predicate)
+                {
+                    if (!predicate.apply(keys[i]))
+                        break;
+                }
+            }
+
+            return predicate;
+        }
+
+        /**
+         * {@inheritDoc}
+         */
+        @Override
+        public KeysIterator iterator()
+        {
+            //return new KeysIterator();
+            return this.keyIteratorPool.borrow();
+        }
+
+        /**
+         * {@inheritDoc}
+         */
+        @Override
+        public int size()
+        {
+            return owner.size();
+        }
+
+        /**
+         * {@inheritDoc}
+         */
+        @Override
+        public int capacity() {
+
+            return owner.capacity();
+        }
+
+        @Override
+        public void clear()
+        {
+            owner.clear();
+        }
+
+        @Override
+        public int removeAll(final KTypePredicate<? super KType> predicate)
+        {
+            return owner.removeAll(predicate);
+        }
+
+        @Override
+        public int removeAllOccurrences(final KType e)
+        {
+            final boolean hasKey = owner.containsKey(e);
+            int result = 0;
+            if (hasKey)
+            {
+                owner.remove(e);
+                result = 1;
+            }
+            return result;
+        }
+
+        /**
+         * internal pool of KeysIterator
+         */
+        protected final IteratorPool<KTypeCursor<KType>, KeysIterator> keyIteratorPool = new IteratorPool<KTypeCursor<KType>, KeysIterator>(
+                new ObjectFactory<KeysIterator>() {
+
+                    @Override
+                    public KeysIterator create()
+                    {
+
+                        return new KeysIterator();
+                    }
+
+                    @Override
+                    public void initialize(final KeysIterator obj)
+                    {
+                        obj.cursor.index = keys.length;
+                    }
+
+                    @Override
+                    public void reset(final KeysIterator obj) {
+                        // nothing
+
+                    }
+                });
+
+        @Override
+        public KType[] toArray(final KType[] target)
         {
             final KType[] keys = owner.keys;
-<<<<<<< HEAD
 
             /*! #if ($RH) !*/
             final int[] states = owner.allocated;
@@ -1518,117 +1479,6 @@
             final boolean[] states = owner.allocated;
             #end !*/
 
-=======
-
-            /*! #if ($RH) !*/
-            final int[] states = owner.allocated;
-            /*! #else
-            final boolean[] states = owner.allocated;
-            #end !*/
-
->>>>>>> e2ec0243
-            for (int i = 0; i < states.length; i++)
-            {
-                if (states[i] /*! #if ($RH) !*/!= -1 /*! #end !*/)
-                {
-                    if (!predicate.apply(keys[i]))
-                        break;
-                }
-            }
-
-            return predicate;
-        }
-
-        /**
-         * {@inheritDoc}
-         */
-        @Override
-        public KeysIterator iterator()
-        {
-            //return new KeysIterator();
-            return this.keyIteratorPool.borrow();
-        }
-
-        /**
-         * {@inheritDoc}
-         */
-        @Override
-        public int size()
-        {
-            return owner.size();
-        }
-
-        /**
-         * {@inheritDoc}
-         */
-        @Override
-        public int capacity() {
-
-            return owner.capacity();
-        }
-
-        @Override
-        public void clear()
-        {
-            owner.clear();
-        }
-
-        @Override
-        public int removeAll(final KTypePredicate<? super KType> predicate)
-        {
-            return owner.removeAll(predicate);
-        }
-
-        @Override
-        public int removeAllOccurrences(final KType e)
-        {
-            final boolean hasKey = owner.containsKey(e);
-            int result = 0;
-            if (hasKey)
-            {
-                owner.remove(e);
-                result = 1;
-            }
-            return result;
-        }
-
-        /**
-         * internal pool of KeysIterator
-         */
-        protected final IteratorPool<KTypeCursor<KType>, KeysIterator> keyIteratorPool = new IteratorPool<KTypeCursor<KType>, KeysIterator>(
-                new ObjectFactory<KeysIterator>() {
-
-                    @Override
-                    public KeysIterator create()
-                    {
-
-                        return new KeysIterator();
-                    }
-
-                    @Override
-                    public void initialize(final KeysIterator obj)
-                    {
-                        obj.cursor.index = keys.length;
-                    }
-
-                    @Override
-                    public void reset(final KeysIterator obj) {
-                        // nothing
-
-                    }
-                });
-
-        @Override
-        public KType[] toArray(final KType[] target)
-        {
-            final KType[] keys = owner.keys;
-
-            /*! #if ($RH) !*/
-            final int[] states = owner.allocated;
-            /*! #else
-            final boolean[] states = owner.allocated;
-            #end !*/
-
             int count = 0;
             for (int i = 0; i < keys.length; i++)
             {
@@ -1663,25 +1513,14 @@
         @Override
         protected KTypeCursor<KType> fetch()
         {
-<<<<<<< HEAD
-            int i = cursor.index + 1;
-            final int max = keys.length;
-
-            while (i < max &&
-=======
             int i = cursor.index - 1;
 
             while (i >= 0 &&
->>>>>>> e2ec0243
                     /*! #if ($RH) !*/
                     allocated[i] == -1
                     /*! #else
             !allocated[i]
             #end  !*/)
-<<<<<<< HEAD
-
-=======
->>>>>>> e2ec0243
             {
                 i--;
             }
@@ -1746,11 +1585,7 @@
             for (int slot = 0; slot < states.length; slot++)
             {
                 if (/*! #if ($RH) !*/
-<<<<<<< HEAD
-                        states[slot] != -1
-=======
                 states[slot] != -1
->>>>>>> e2ec0243
                         /*! #else
                         states[slot]
                         #end  !*/
@@ -1776,13 +1611,8 @@
             for (int slot = 0; slot < states.length; slot++)
             {
                 if (/*! #if ($RH) !*/
-<<<<<<< HEAD
-                        states[slot] != -1
-                        /*! #else
-=======
                 states[slot] != -1
                 /*! #else
->>>>>>> e2ec0243
                 states[slot]
                 #end  !*/) {
                     procedure.apply(values[slot]);
@@ -1806,13 +1636,8 @@
             for (int slot = 0; slot < states.length; slot++)
             {
                 if (/*! #if ($RH) !*/
-<<<<<<< HEAD
-                        states[slot] != -1
-                        /*! #else
-=======
                 states[slot] != -1
                 /*! #else
->>>>>>> e2ec0243
                 states[slot]
                 #end  !*/)
                 {
@@ -1920,25 +1745,14 @@
         @Override
         protected KTypeCursor<VType> fetch()
         {
-<<<<<<< HEAD
-            int i = cursor.index + 1;
-            final int max = keys.length;
-
-            while (i < max &&
-=======
             int i = cursor.index - 1;
 
             while (i >= 0 &&
->>>>>>> e2ec0243
                     /*! #if ($RH) !*/
                     allocated[i] == -1
                     /*! #else
             !allocated[i]
             #end  !*/)
-<<<<<<< HEAD
-
-=======
->>>>>>> e2ec0243
             {
                 i--;
             }
@@ -1967,14 +1781,7 @@
         @SuppressWarnings("unchecked")
         final/* #end */
         KTypeVTypeOpenHashMap<KType, VType> cloned =
-<<<<<<< HEAD
-        new KTypeVTypeOpenHashMap<KType, VType>(this.size(), this.loadFactor
-                /* #if ($TemplateOptions.KTypeGeneric) */
-                , this.hashStrategy
-                /* #end */);
-=======
                 new KTypeVTypeOpenHashMap<KType, VType>(this.size(), this.loadFactor);
->>>>>>> e2ec0243
 
         cloned.putAll(this);
 
@@ -2066,57 +1873,8 @@
     @Deprecated
     public static <KType, VType> KTypeVTypeOpenHashMap<KType, VType> newInstanceWithoutPerturbations(final int initialCapacity, final float loadFactor)
     {
-<<<<<<< HEAD
-        return new KTypeVTypeOpenHashMap<KType, VType>(initialCapacity, loadFactor) {
-            @Override
-            protected final int computePerturbationValue(final int capacity)
-            {
-                return 0;
-            }
-        };
-    }
-
-    /* #if ($TemplateOptions.KTypeGeneric) */
-    /**
-     * Create a new hash map with full parameter control, using a specific hash strategy.
-     * A strategy = null is equivalent at providing no strategy at all.
-     */
-    public static <KType, VType> KTypeVTypeOpenHashMap<KType, VType> newInstance(final int initialCapacity, final float loadFactor, final HashingStrategy<? super KType> strategy)
-    {
-        return new KTypeVTypeOpenHashMap<KType, VType>(initialCapacity, loadFactor, strategy);
-    }
-
-    /**
-     * Create a new hash map with full parameter control, using a specific hash strategy, with no key perturbations (see
-     * {@link #computePerturbationValue(int)}).
-     * A strategy = null is equivalent at providing no strategy at all.
-     * This may lead to increased performance, but only use when sure the container will not
-     * be used for direct copying of keys to another hash container.
-     */
-    public static <KType, VType> KTypeVTypeOpenHashMap<KType, VType> newInstanceWithoutPerturbations(final int initialCapacity, final float loadFactor,
-            final HashingStrategy<? super KType> strategy)
-            {
-        return new KTypeVTypeOpenHashMap<KType, VType>(initialCapacity, loadFactor, strategy) {
-            @Override
-            protected final int computePerturbationValue(final int capacity)
-            {
-                return 0;
-            }
-        };
-            }
-
-    /**
-     * Return the current {@link HashingStrategy} in use, or {@code null} if none was set.
-     */
-    public HashingStrategy<? super KType> strategy()
-    {
-        return this.hashStrategy;
-=======
         return new KTypeVTypeOpenHashMap<KType, VType>(initialCapacity, loadFactor);
->>>>>>> e2ec0243
-    }
-
-    /* #end */
+    }
 
     /**
      * Returns the "default value" value used
@@ -2138,58 +1896,6 @@
         this.defaultValue = defaultValue;
     }
 
-<<<<<<< HEAD
-    /*! #if ($TemplateOptions.inlineGenericAndPrimitive("KTypeVTypeOpenHashMap.equalsKTypeHashStrategy",
-    "(e1,  e2, customEquals)",
-    "(e1 == null ? e2 == null : (customEquals == null ? e1.equals(e2) : customEquals.equals(e1, e2)))",
-    "Intrinsics.equalsKType(e1 , e2)")) !*/
-    /**
-     * Compare two Objects for equivalence, using a {@link HashingStrategy}. Null references return <code>true</code>.
-     * A null {@link HashingStrategy} is equivalent of calling {@link #equalsKType(Object e1, Object e2)}.
-     * This method is inlined in generated code.
-     * The primitive version strip down the strategy arg entirely.
-     */
-    private static <T> boolean equalsKTypeHashStrategy(final T e1, final T e2, final HashingStrategy<? super T> customEquals)
-    {
-        return (e1 == null ? e2 == null : (customEquals == null ? e1.equals(e2) : customEquals.equals(e1, e2)));
-    }
-
-/*! #end !*/
-
-/*! #if ($TemplateOptions.inlineGenericAndPrimitive("KTypeVTypeOpenHashMap.rehashSpecificHash",
-"( o,  p, specificHash)",
-"o == null ? 0 : (specificHash == null ?  MurmurHash3.hash(o.hashCode() ^ p) : MurmurHash3.hash(specificHash.computeHashCode(o) ^ p))",
-"Internals.rehashKType(o , p)")) !*/
-    /**
-     * if specificHash == null, equivalent to rehash()
-     * The actual code is inlined in generated code. The primitive version strip down the strategy arg entirely.
-     * @param object
-     * @param p
-     * @param specificHash
-     * @return
-     */
-    private static <T> int rehashSpecificHash(final T o, final int p, final HashingStrategy<? super T> specificHash)
-    {
-        return o == null ? 0 : (specificHash == null ? MurmurHash3.hash(o.hashCode() ^ p) : MurmurHash3.hash(specificHash.computeHashCode(o) ^ p));
-    }
-
-/*! #end !*/
-
-    /*! #if ($TemplateOptions.inline("probe_distance",
-    "(slot, alloc)",
-    "slot < alloc[slot] ? slot + alloc.length - alloc[slot] : slot - alloc[slot]")) !*/
-    /**
-     * Resulting code in inlined in generated code
-     */
-    private int probe_distance(final int slot, final int[] alloc) {
-
-        final int rh = alloc[slot];
-
-        /*! #if($DEBUG) !*/
-        //Check : cached hashed slot is == computed value
-        final int mask = alloc.length - 1;
-        assert rh == (KTypeVTypeOpenHashMap.rehashSpecificHash(this.keys[slot], this.perturbation, this.hashStrategy) & mask);
-=======
     /*! #if ($TemplateOptions.inline("probe_distance",
     "(slot, alloc)",
     "slot < alloc[slot] ? slot + alloc.length - alloc[slot] : slot - alloc[slot]")) !*/
@@ -2204,7 +1910,6 @@
         //Check : cached hashed slot is == computed value
         final int mask = alloc.length - 1;
         assert rh == (Internals.rehash(this.keys[slot]) & mask);
->>>>>>> e2ec0243
         /*! #end !*/
 
         if (slot < rh) {
