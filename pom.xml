<project xmlns="http://maven.apache.org/POM/4.0.0" xmlns:xsi="http://www.w3.org/2001/XMLSchema-instance" xsi:schemaLocation="http://maven.apache.org/POM/4.0.0 http://maven.apache.org/maven-v4_0_0.xsd">

    <modelVersion>4.0.0</modelVersion>

    <!-- We use SonaType for publishing artefacts. Parent POM makes things easier here. -->
    <parent>
        <groupId>org.sonatype.oss</groupId>
        <artifactId>oss-parent</artifactId>
        <version>9</version>
    </parent>

    <!-- Project info. -->
    <groupId>com.github.vsonnier</groupId>
    <artifactId>hppcrt-parent</artifactId>
    <version>0.7.0-SNAPSHOT</version>
    <packaging>pom</packaging>

    <name>HPPC-RT (parent POM)</name>
    <description>Parent POM for HPPC-RT projects (High Performance Primitive Collections Realtime)</description>

    <!-- Extended project info. -->
    <licenses>
        <license>
            <name>The Apache Software License, Version 2.0</name>
            <url>http://www.apache.org/licenses/LICENSE-2.0.txt</url>
            <distribution>repo</distribution>
        </license>
    </licenses>


    <issueManagement>
        <system>GitHub</system>
        <url>https://github.com/vsonnier/hppcrt/issues</url>
    </issueManagement>
	
	<mailingLists>
     <mailingList>
       <name>Announcements and bug reports mailing list</name>
       <subscribe>java-high-performance-primitive-collections+subscribe@googlegroups.com</subscribe>
       <unsubscribe>java-high-performance-primitive-collections+unsubscribe@googlegroups.com</unsubscribe>
       <post>java-high-performance-primitive-collections@googlegroups.com</post>
     </mailingList>
    </mailingLists>

    <scm>
        <url>git@github.com:vsonnier/hppcrt.git</url>
        <connection>scm:git:git@github.com:vsonnier/hppcrt.git</connection>
        <developerConnection>scm:git:git@github.com:vsonnier/hppcrt.git</developerConnection>
    </scm>

    <developers>
        <developer>
            <id>vincent.sonnier</id>
            <name>Vincent Sonnier</name>
            <email>vsonnier@gmail.com</email>
            <url>https://github.com/vsonnier/hppcrt</url>
        </developer>
    </developers>

    <!-- Global properties. -->
    <properties>
        <project.build.sourceEncoding>UTF-8</project.build.sourceEncoding>
        <!-- Template processor, benchmarks, and lib tests themselves are Java 7 level while the final lib is still 1.6 -->
		<project.source>1.7</project.source>
        <lib.hppcrt.source>1.6</lib.hppcrt.source>
        
        <version.guava>18.0</version.guava>

        <version.junit>4.12</version.junit>
         
        <version.maven-antrun-plugin>1.8</version.maven-antrun-plugin>
        <version.ant>1.9.4</version.ant>

        <version.randomizedtesting>2.1.14</version.randomizedtesting>
        <version.antlr>4.5</version.antlr>
       
        <version.maven-clean-plugin>2.6.1</version.maven-clean-plugin>
        <version.maven-compiler-plugin>3.3</version.maven-compiler-plugin>
        <version.maven-dependency-plugin>2.10</version.maven-dependency-plugin>
        <version.maven-eclipse-plugin>2.9</version.maven-eclipse-plugin>
        <version.maven-deploy-plugin>2.8.2</version.maven-deploy-plugin>
        <version.maven-install-plugin>2.5.2</version.maven-install-plugin>
        <version.maven-jar-plugin>2.6</version.maven-jar-plugin>
        <version.maven-shade-plugin>2.3</version.maven-shade-plugin>  
        <version.maven-resources-plugin>2.7</version.maven-resources-plugin>
        <version.maven-surefire-plugin>2.18.1</version.maven-surefire-plugin>
        <version.maven-site-plugin>3.4</version.maven-site-plugin>
        <version.maven-project-info-reports-plugin>2.8</version.maven-project-info-reports-plugin>
        
        <version.maven-enforcer-plugin>1.4</version.maven-enforcer-plugin>
		<version.maven-javadoc-plugin>2.10.3</version.maven-javadoc-plugin>
        <version.maven-source-plugin>2.4</version.maven-source-plugin>
        <version.findbugs-maven-plugin>3.0.0</version.findbugs-maven-plugin> 
        <version.build-helper-maven-plugin>1.9.1</version.build-helper-maven-plugin>

        <version.maven.api>3.2.3</version.maven.api>
        
        <!-- Never deploy automatically -->
        <skip.deployment>true</skip.deployment>
    </properties>

    <prerequisites>
        <maven>${version.maven.api}</maven>
    </prerequisites>

    <modules>
        <module>hppcrt-template-processor</module>
        <module>hppcrt</module>
        <module>hppcrt-benchmarks</module>
    </modules>

    <dependencyManagement>
        <dependencies>
            <dependency>
                <groupId>com.google.guava</groupId>
                <artifactId>guava</artifactId>
                <version>${version.guava}</version>
            </dependency>
            <dependency>
                <groupId>junit</groupId>
                <artifactId>junit</artifactId>
                <version>${version.junit}</version>
            </dependency>

            <dependency>
                <groupId>com.carrotsearch.randomizedtesting</groupId>
                <artifactId>randomizedtesting-runner</artifactId>
                <version>${version.randomizedtesting}</version>
            </dependency>

            <dependency>
                <groupId>org.apache.ant</groupId>
                <artifactId>ant</artifactId>
                <version>${version.ant}</version>
            </dependency>
        </dependencies>
    </dependencyManagement>

    <build>
        <pluginManagement>
            <plugins>
                <plugin>
                    <groupId>org.antlr</groupId>
                    <artifactId>antlr4-maven-plugin</artifactId>
                    <version>${version.antlr}</version>
                </plugin>
                <plugin>
                    <groupId>org.apache.maven.plugins</groupId>
                    <artifactId>maven-clean-plugin</artifactId>
                    <version>${version.maven-clean-plugin}</version>
                </plugin>

                <plugin>
                    <groupId>org.apache.maven.plugins</groupId>
                    <artifactId>maven-compiler-plugin</artifactId>
                    <version>${version.maven-compiler-plugin}</version>
					<configuration>
						<!-- Default config Java 1.7 -->
						<source>${project.source}</source>
						<target>${project.source}</target>
					</configuration>
<<<<<<< HEAD
                </plugin>
				
                <plugin>
                    <artifactId>maven-deploy-plugin</artifactId>
                    <version>${version.maven-deploy-plugin}</version>
                    <configuration>
                        <skip>${deployed}</skip>
                    </configuration>
=======
>>>>>>> b891046a
                </plugin>
	
                <plugin>
                    <groupId>org.apache.maven.plugins</groupId>
                    <artifactId>maven-eclipse-plugin</artifactId>
                    <version>${version.maven-eclipse-plugin}</version>
                    <configuration>
                        <downloadSources>true</downloadSources>
                        <downloadJavadocs>true</downloadJavadocs>
                        <buildOutputDirectory>${project.build.directory}/eclipse</buildOutputDirectory>
                    </configuration>
                </plugin>

                <plugin>
                    <groupId>org.apache.maven.plugins</groupId>
                    <artifactId>maven-install-plugin</artifactId>
                    <version>${version.maven-install-plugin}</version>
                </plugin>

                <plugin>
                    <groupId>org.apache.maven.plugins</groupId>
                    <artifactId>maven-jar-plugin</artifactId>
                    <version>${version.maven-jar-plugin}</version>
                    <configuration>
                        <excludes>
                            <exclude>**/KType*</exclude>
                            <exclude>**/*KType*</exclude>
                            <exclude>**/VType*</exclude>
                            <exclude>**/*VType*</exclude>
                            <exclude>**/Intrinsics*</exclude>
                        </excludes>
                    </configuration>
                </plugin>
				
				<plugin>
				  <groupId>org.apache.maven.plugins</groupId>
				  <artifactId>maven-javadoc-plugin</artifactId>
				  <version>${version.maven-javadoc-plugin}</version>
				  <configuration>
					<detectJavaApiLink>false</detectJavaApiLink>
					<detectLinks>false</detectLinks>
					<detectOfflineLinks>false</detectOfflineLinks>
					<quiet>false</quiet>
					<show>protected</show>
					<sourceFileExcludes>
						<exclude>**/KType*</exclude>
                        <exclude>**/*KType*</exclude>
                        <exclude>**/VType*</exclude>
                        <exclude>**/*VType*</exclude>
                        <exclude>**/Intrinsics*</exclude>
				  </sourceFileExcludes>
				  </configuration>
				</plugin>

                <plugin>
                    <groupId>org.apache.maven.plugins</groupId>
                    <artifactId>maven-shade-plugin</artifactId>
                    <version>${version.maven-shade-plugin}</version>
                </plugin> 

                <plugin>
                    <groupId>org.apache.maven.plugins</groupId>
                    <artifactId>maven-resources-plugin</artifactId>
                    <version>${version.maven-resources-plugin}</version>
                </plugin>

                <plugin>
                    <artifactId>maven-project-info-reports-plugin</artifactId>
                    <version>${version.maven-project-info-reports-plugin}</version>
                </plugin>

                <plugin>
                    <groupId>org.apache.maven.plugins</groupId>
                    <artifactId>maven-site-plugin</artifactId>
                    <version>${version.maven-site-plugin}</version>
                </plugin>

                <plugin>
                    <groupId>org.apache.maven.plugins</groupId>
                    <artifactId>maven-source-plugin</artifactId>
                    <version>${version.maven-source-plugin}</version>
                    <configuration>
                        <excludes>
                            <exclude>**/KType*</exclude>
                            <exclude>**/*KType*</exclude>
                            <exclude>**/VType*</exclude>
                            <exclude>**/*VType*</exclude>
                            <exclude>**/Intrinsics*</exclude>
                        </excludes>
                    </configuration>
                </plugin>

                <!-- this configuration neutralize Surefire so that Randomizedtesting runs the tests instead -->
                <plugin>
                    <groupId>org.apache.maven.plugins</groupId>
                    <artifactId>maven-surefire-plugin</artifactId>
                    <version>${version.maven-surefire-plugin}</version>
                    <executions>
                        <execution>
                            <id>default-test</id>
                            <phase>none</phase>
                        </execution>
                    </executions>
                </plugin>

                <plugin>
                    <groupId>org.apache.maven.plugins</groupId>
                    <artifactId>maven-dependency-plugin</artifactId>
                    <version>${version.maven-dependency-plugin}</version>
                </plugin>

                <plugin>
                    <groupId>org.codehaus.mojo</groupId>
                    <artifactId>findbugs-maven-plugin</artifactId>
                    <version>${version.findbugs-maven-plugin}</version>
                </plugin>

                <plugin>
                    <groupId>org.codehaus.mojo</groupId>
                    <artifactId>build-helper-maven-plugin</artifactId>
                    <version>${version.build-helper-maven-plugin}</version>
                </plugin>

                <plugin>
                    <groupId>com.carrotsearch.randomizedtesting</groupId>
                    <artifactId>junit4-maven-plugin</artifactId>
                    <version>${version.randomizedtesting}</version>
                </plugin>

                <plugin>
                    <groupId>org.apache.maven.plugins</groupId>
                    <artifactId>maven-antrun-plugin</artifactId>
                    <version>${version.maven-antrun-plugin}</version>
                </plugin>   
            </plugins>
        </pluginManagement>

        <plugins>
            <plugin>
                <artifactId>maven-deploy-plugin</artifactId>
                <version>${version.maven-deploy-plugin}</version>
                <configuration>
                    <skip>${skip.deployment}</skip>
                </configuration>
            </plugin>

            <plugin>
                <groupId>org.apache.maven.plugins</groupId>
                <artifactId>maven-enforcer-plugin</artifactId>
                <version>${version.maven-enforcer-plugin}</version>
                <inherited>false</inherited>
                <executions>
                    <execution>
                        <id>enforce-environment</id>
                        <phase>verify</phase>
                        <goals>
                            <goal>enforce</goal>
                        </goals>
                        <configuration>
                            <rules>
                                <requireJavaVersion>
                                    <version>1.7.0</version>
                                </requireJavaVersion>
                                <requireMavenVersion>
                                    <version>${version.maven.api}</version>
                                </requireMavenVersion>
                            </rules>
                        </configuration>
                    </execution>
                </executions>
            </plugin> 
        </plugins>
    </build>

    <profiles>
        <profile>
            <id>eclipse</id>
            <build>
                <defaultGoal>eclipse:eclipse</defaultGoal>
            </build>
        </profile>
    </profiles>
</project>
<|MERGE_RESOLUTION|>--- conflicted
+++ resolved
@@ -159,17 +159,6 @@
 						<source>${project.source}</source>
 						<target>${project.source}</target>
 					</configuration>
-<<<<<<< HEAD
-                </plugin>
-				
-                <plugin>
-                    <artifactId>maven-deploy-plugin</artifactId>
-                    <version>${version.maven-deploy-plugin}</version>
-                    <configuration>
-                        <skip>${deployed}</skip>
-                    </configuration>
-=======
->>>>>>> b891046a
                 </plugin>
 	
                 <plugin>
